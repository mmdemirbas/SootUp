--- conflicted
+++ resolved
@@ -16,8 +16,6 @@
 theme:
   name: material
 
-<<<<<<< HEAD
-=======
 
 plugins:
   - tooltips
@@ -47,4 +45,3 @@
   - admonition
   - pymdownx.tabbed:
       alternate_style: true
->>>>>>> a41048af
