--- conflicted
+++ resolved
@@ -49,7 +49,7 @@
   }
 
   /**
-   * @returns the name of the class - assuming the testname unit has "Test" appended to the
+   * @return the name of the class - assuming the testname unit has "Test" appended to the
    *     respective name of the class
    */
   public String deriveClassName(String classPath) {
@@ -72,13 +72,8 @@
   }
 
   public SootMethod loadMethod(MethodSignature methodSignature) {
-<<<<<<< HEAD
-    SootClass clazz = loadClass(methodSignature.getDeclClassType());
-    Optional<SootMethod> m = clazz.getMethod(methodSignature.getSubSignature());
-=======
     SootClass<?> clazz = loadClass(methodSignature.getDeclClassType());
-    Optional<? extends SootMethod> m = clazz.getMethod(methodSignature);
->>>>>>> c5bd552a
+    Optional<? extends SootMethod> m = clazz.getMethod(methodSignature.getSubSignature());
     if (!m.isPresent()) {
       System.out.println("existing methods:");
       clazz.getMethods().forEach(System.out::println);
