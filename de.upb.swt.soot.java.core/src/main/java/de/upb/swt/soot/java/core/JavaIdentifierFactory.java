package de.upb.swt.soot.java.core;

/*-
 * #%L
 * Soot - a J*va Optimization Framework
 * %%
 * Copyright (C) 2019-2020 Christian Brüggemann, Markus Schmidt
 * %%
 * This program is free software: you can redistribute it and/or modify
 * it under the terms of the GNU Lesser General Public License as
 * published by the Free Software Foundation, either version 2.1 of the
 * License, or (at your option) any later version.
 *
 * This program is distributed in the hope that it will be useful,
 * but WITHOUT ANY WARRANTY; without even the implied warranty of
 * MERCHANTABILITY or FITNESS FOR A PARTICULAR PURPOSE.  See the
 * GNU General Lesser Public License for more details.
 *
 * You should have received a copy of the GNU General Lesser Public
 * License along with this program.  If not, see
 * <http://www.gnu.org/licenses/lgpl-2.1.html>.
 * #L%
 */

import com.google.common.collect.Maps;
import de.upb.swt.soot.core.IdentifierFactory;
import de.upb.swt.soot.core.model.SootClass;
import de.upb.swt.soot.core.signatures.FieldSignature;
import de.upb.swt.soot.core.signatures.FieldSubSignature;
import de.upb.swt.soot.core.signatures.MethodSignature;
import de.upb.swt.soot.core.signatures.MethodSubSignature;
import de.upb.swt.soot.core.signatures.PackageName;
import de.upb.swt.soot.core.types.ArrayType;
import de.upb.swt.soot.core.types.ClassType;
import de.upb.swt.soot.core.types.NullType;
import de.upb.swt.soot.core.types.PrimitiveType;
import de.upb.swt.soot.core.types.Type;
import de.upb.swt.soot.core.types.VoidType;
import de.upb.swt.soot.java.core.types.AnnotationType;
import de.upb.swt.soot.java.core.types.JavaClassType;
import java.nio.file.Path;
import java.util.*;
import java.util.regex.Matcher;
import java.util.regex.Pattern;
import java.util.stream.Collectors;
import javax.annotation.Nonnull;
import org.apache.commons.io.FilenameUtils;
import org.apache.commons.lang3.ClassUtils;

/**
 * The Java-specific implementation of {@link IdentifierFactory}. Should not be used for other
 * languages.
 */
public class JavaIdentifierFactory implements IdentifierFactory {

  @Nonnull private static final JavaIdentifierFactory INSTANCE = new JavaIdentifierFactory();

  /** Caches the created PackageNames for packages. */
  @Nonnull protected final Map<String, PackageName> packages = new HashMap<>();

<<<<<<< HEAD
  /** Caches annotation types */
  final Map<String, AnnotationType> annotationTypes = new HashMap<>();
=======
  /** Chaches annotation types */
  @Nonnull protected final Map<String, AnnotationType> annotationTypes = new HashMap<>();

  @Nonnull
  protected final Map<String, PrimitiveType> primitiveTypeMap = Maps.newHashMapWithExpectedSize(8);
>>>>>>> 98d29312

  public static JavaIdentifierFactory getInstance() {
    return INSTANCE;
  }

  JavaIdentifierFactory() {
    /* Represents the default package. */
    packages.put(PackageName.DEFAULT_PACKAGE.getPackageName(), PackageName.DEFAULT_PACKAGE);

    // initialize primitive map
    primitiveTypeMap.put(
        PrimitiveType.LongType.getInstance().getName(), PrimitiveType.LongType.getInstance());
    primitiveTypeMap.put(
        PrimitiveType.IntType.getInstance().getName(), PrimitiveType.IntType.getInstance());
    primitiveTypeMap.put(
        PrimitiveType.ShortType.getInstance().getName(), PrimitiveType.ShortType.getInstance());
    primitiveTypeMap.put(
        PrimitiveType.CharType.getInstance().getName(), PrimitiveType.CharType.getInstance());
    primitiveTypeMap.put(
        PrimitiveType.ByteType.getInstance().getName(), PrimitiveType.ByteType.getInstance());
    primitiveTypeMap.put(
        PrimitiveType.BooleanType.getInstance().getName(), PrimitiveType.BooleanType.getInstance());
    primitiveTypeMap.put(
        PrimitiveType.DoubleType.getInstance().getName(), PrimitiveType.DoubleType.getInstance());
    primitiveTypeMap.put(
        PrimitiveType.FloatType.getInstance().getName(), PrimitiveType.FloatType.getInstance());
  }

  /**
   * Always creates a new ClassSignature. In opposite to PackageSignatures, ClassSignatures are not
   * cached because the are unique per class, and thus reusing them does not make sense.
   *
   * @param className the simple class name
   * @param packageName the Java package name; must not be null use empty string for the default
   *     package {@link PackageName#DEFAULT_PACKAGE} the Java package name
   * @return a ClassSignature for a Java class
   * @throws NullPointerException if the given package name is null. Use the empty string to denote
   *     the default package.
   */
  @Override
  public JavaClassType getClassType(final String className, final String packageName) {
    PackageName packageIdentifier = getPackageName(packageName);
    return new JavaClassType(className, packageIdentifier);
  }

  /**
   * Always creates a new ClassSignature.
   *
   * @param fullyQualifiedClassName the fully-qualified name of the class
   * @return a ClassSignature for a Java Class
   */
  @Override
  public JavaClassType getClassType(final String fullyQualifiedClassName) {
    String className = ClassUtils.getShortClassName(fullyQualifiedClassName);
    String packageName = ClassUtils.getPackageName(fullyQualifiedClassName);
    return getClassType(className, packageName);
  }

  /**
   * Returns a Type which can be a {@link JavaClassType},{@link PrimitiveType}, {@link VoidType}, or
   * {@link NullType}.
   *
   * @param typeDesc the fully-qualified name of the class or for primitives its simple name, e.g.,
   *     int, null, void, ...
   * @return the type signature
   */
  @Override
  public Type getType(final String typeDesc) {
    int len = typeDesc.length();
    StringBuilder stringBuilder = new StringBuilder();
    int nrDims = 0;
    int closed = 0;

    // check if this is an array type ...
    for (int i = 0; i < len; i++) {
      char c = typeDesc.charAt(i);
      switch (c) {
        case '[':
          ++nrDims;
          break;
        case ']':
          ++closed;
          break;
        default:
          stringBuilder.append(c);
          break;
      }
    }
    if (nrDims != closed) {
      throw new IllegalArgumentException("Invalid type descriptor(" + typeDesc + ")");
    }

    String typeName = stringBuilder.toString();

    Type ret;
    switch (typeName) {
<<<<<<< HEAD
      case "":
        throw new IllegalArgumentException("Invalid! Typedescriptor is empty.");
=======
>>>>>>> 98d29312
      case "null":
        ret = NullType.getInstance();
        break;
      case "void":
        ret = VoidType.getInstance();
        break;
      default:
        ret =
            getPrimitiveType(typeName)
                .map(obj -> (Type) obj)
                .orElseGet(() -> getClassType(typeName));
    }

    if (nrDims > 0) {
      ret = new ArrayType(ret, nrDims);
    }
    return ret;
  }

  @Override
  @Nonnull
  public Optional<PrimitiveType> getPrimitiveType(@Nonnull String typeName) {
    return Optional.ofNullable(primitiveTypeMap.get(typeName));
  }

  @Nonnull
  public Collection<PrimitiveType> getAllPrimitiveTypes() {
    return Collections.unmodifiableCollection(primitiveTypeMap.values());
  }

  @Override
  public ArrayType getArrayType(Type baseType, int dim) {
    return new ArrayType(baseType, dim);
  }

  public AnnotationType getAnnotationType(final String fullyQualifiedClassName) {
    String className = ClassUtils.getShortClassName(fullyQualifiedClassName);
    String packageName = ClassUtils.getPackageName(fullyQualifiedClassName);

    return annotationTypes.computeIfAbsent(
        className + packageName, (k) -> new AnnotationType(className, getPackageName(packageName)));
  }

  @Override
  @Nonnull
  public JavaClassType fromPath(@Nonnull final Path file) {
    String separator = file.getFileSystem().getSeparator();
    String path = file.toString();

    String fullyQualifiedName =
        FilenameUtils.removeExtension(
                path.startsWith(separator) ? path.substring(separator.length()) : path)
            .replace(separator, ".");

    return getClassType(fullyQualifiedName);
  }

  /**
   * Returns a unique PackageName. The methodRef looks up a cache if it already contains a signature
   * with the given package name. If the cache lookup fails a new signature is created.
   *
   * @param packageName the Java package name; must not be null use empty string for the default
   *     package {@link PackageName#DEFAULT_PACKAGE}
   * @return a PackageName
   * @throws NullPointerException if the given package name is null. Use the empty string to denote
   *     the default package.
   */
  @Override
  public PackageName getPackageName(@Nonnull final String packageName) {
    PackageName packageIdentifier =
        packages.computeIfAbsent(packageName, (name) -> new PackageName(name));
    return packageIdentifier;
  }

  /**
   * Always creates a new MethodSignature AND a new ClassSignature.
   *
   * @param methodName the methodRef's name
   * @param fullyQualifiedNameDeclClass the fully-qualified name of the declaring class
   * @param parameters the methods parameters fully-qualified name or a primitive's name
   * @param fqReturnType the fully-qualified name of the return type or a primitive's name
   * @return a MethodSignature
   */
  @Override
  public MethodSignature getMethodSignature(
      final String methodName,
      final String fullyQualifiedNameDeclClass,
      final String fqReturnType,
      final List<String> parameters) {
    JavaClassType declaringClass = getClassType(fullyQualifiedNameDeclClass);
    Type returnType = getType(fqReturnType);
    List<Type> parameterSignatures = new ArrayList<>();
    for (String fqParameterName : parameters) {
      Type parameterSignature = getType(fqParameterName);
      parameterSignatures.add(parameterSignature);
    }
    return new MethodSignature(declaringClass, methodName, parameterSignatures, returnType);
  }

  /**
   * Always creates a new MethodSignature reusing the given ClassSignature.
   *
   * @param methodName the methodRef's name
   * @param declaringClassSignature the ClassSignature of the declaring class
   * @param parameters the methods parameters fully-qualified name or a primitive's name
   * @param fqReturnType the fully-qualified name of the return type or a primitive's name
   * @return a MethodSignature
   */
  @Override
  public MethodSignature getMethodSignature(
      final String methodName,
      final ClassType declaringClassSignature,
      final String fqReturnType,
      final List<String> parameters) {
    Type returnType = getType(fqReturnType);
    List<Type> parameterSignatures = new ArrayList<>();
    for (String fqParameterName : parameters) {
      Type parameterSignature = getType(fqParameterName);
      parameterSignatures.add(parameterSignature);
    }
    return new MethodSignature(
        declaringClassSignature, methodName, parameterSignatures, returnType);
  }

  @Override
  public MethodSignature getMethodSignature(
      final String methodName,
      final ClassType declaringClassSignature,
      final Type fqReturnType,
      final List<Type> parameters) {

    return new MethodSignature(declaringClassSignature, methodName, parameters, fqReturnType);
  }

  @Override
  @Nonnull
  public MethodSignature getMethodSignature(
      @Nonnull SootClass declaringClass, @Nonnull MethodSubSignature subSignature) {
    return getMethodSignature(declaringClass.getType(), subSignature);
  }

  @Override
  @Nonnull
  public MethodSignature getMethodSignature(
      @Nonnull ClassType declaringClassSignature, @Nonnull MethodSubSignature subSignature) {
    return new MethodSignature(declaringClassSignature, subSignature);
  }

  private static final class MethodSignatureParserPatternHolder {
    @Nonnull
    private static final Pattern SOOT_METHOD_SIGNATURE_PATTERN =
        Pattern.compile(
            "^<(?<class>[^:]+):\\s+(?<return>[^\\s]+)\\s+(?<method>[^(]+)\\((?<args>[^)]+)?\\)>$");

    @Nonnull
    private static final Pattern JAVADOCLIKE_METHOD_SIGNATURE_PATTERN =
        Pattern.compile(
            "^(?<class>[^#]+)#(?<method>[^(]+)\\((?<args>[^)]+)?\\)\\s*:(?<return>.+)$");

    @Nonnull
    private static final Pattern ARGS_SPLITTER_PATTERN = Pattern.compile(",", Pattern.LITERAL);

    @Nonnull
    private static IllegalArgumentException createInvalidMethodSignatureException() {
      return new IllegalArgumentException(
          "Invalid method signature.\n\n"
              + "The method signature must be conform either to the Soot syntax (\"<CLASS: RETURNTYPE METHOD(PARAM1, PARAM2, PARAM3)>\") "
              + "or to the JavaDoc-like syntax (\"CLASS#METHOD(PARAM1, PARAM2, PARAM3): RETURNTYPE\").");
    }
  }

  /**
   * Parses a {@link MethodSignature} either from a Soot or from a JavaDoc-like signature
   * specification.
   *
   * <p>Soot syntax: <code>&lt;CLASS: RETURNTYPE METHOD(PARAM1, PARAM2, PARAM3)&gt;</code>
   *
   * <p>JavaDoc-like syntax: <code>CLASS#METHOD(PARAM1, PARAM2, PARAM3): RETURNTYPE</code>
   *
   * <p><b><i>Soot syntax examples:</i></b>
   *
   * <pre><code>
   * &lt;de.upb.soot.signatures.Remove: de.upb.soot.signatures.MethodSignature parseMethodSignature(java.lang.String)&gt;
   * &lt;de.upb.soot.signatures.Remove: de.upb.soot.signatures.MethodSignature getMethodSignature(java.lang.String, de.upb.soot.types.JavaClassType)&gt;
   * </code></pre>
   *
   * <p><b><i>JavaDoc-like syntax examples:</i></b>
   *
   * <pre><code>
   * de.upb.soot.signatures.Remove#parseMethodSignature(java.lang.String): de.upb.soot.signatures.MethodSignature
   * de.upb.soot.signatures.Remove#getMethodSignature(java.lang.String, de.upb.soot.types.JavaClassType): de.upb.soot.signatures.MethodSignature
   * </code></pre>
   *
   * @param methodSignature A Soot- or JavaDoc-like method signature.
   * @return The parsed {@link MethodSignature}.
   * @author Jan Martin Persch
   */
  @Override
  @Nonnull
  public MethodSignature parseMethodSignature(@Nonnull String methodSignature) {
    Matcher matcher =
        MethodSignatureParserPatternHolder.SOOT_METHOD_SIGNATURE_PATTERN.matcher(methodSignature);

    if (!matcher.find()) {
      matcher =
          MethodSignatureParserPatternHolder.JAVADOCLIKE_METHOD_SIGNATURE_PATTERN.matcher(
              methodSignature);

      if (!matcher.find()) {
        throw MethodSignatureParserPatternHolder.createInvalidMethodSignatureException();
      }
    }

    String className = matcher.group("class").trim();
    String methodName = matcher.group("method").trim();
    String returnName = matcher.group("return").trim();

    if (className.isEmpty() || methodName.isEmpty() || returnName.isEmpty())
      throw MethodSignatureParserPatternHolder.createInvalidMethodSignatureException();

    String argsGroup = matcher.group("args");

    List<String> argsList =
        argsGroup == null
            ? Collections.emptyList()
            : Arrays.stream(
                    MethodSignatureParserPatternHolder.ARGS_SPLITTER_PATTERN.split(argsGroup, -1))
                .map(String::trim)
                .filter(
                    it -> {
                      if (it.isEmpty())
                        throw MethodSignatureParserPatternHolder
                            .createInvalidMethodSignatureException();

                      return true;
                    })
                .collect(Collectors.toList());

    return getMethodSignature(methodName, className, returnName, argsList);
  }

  @Nonnull
  @Override
  public MethodSubSignature getMethodSubSignature(
      @Nonnull String name,
      @Nonnull Type returnType,
      @Nonnull Iterable<? extends Type> parameterSignatures) {
    return new MethodSubSignature(name, parameterSignatures, returnType);
  }

  @Nonnull
  private static final Pattern SOOT_METHOD_SUB_SIGNATURE_PATTERN =
      Pattern.compile("^(?<return>[^\\s]+)\\s+(?<method>[^(]+)\\((?<args>[^)]+)?\\)$");

  @Nonnull
  private static final Pattern JAVADOCLIKE_METHOD_SUB_SIGNATURE_PATTERN =
      Pattern.compile("^#(?<method>[^(]+)\\((?<args>[^)]+)?\\)\\s*:(?<return>.+)$");

  @Nonnull
  private static final Pattern ARGS_SPLITTER_PATTERN = Pattern.compile(",", Pattern.LITERAL);

  @Nonnull
  private static IllegalArgumentException createInvalidMethodSubSignatureException() {
    return new IllegalArgumentException(
        "Invalid method sub-signature.\n\n"
            + "The method sub-signature must be conform either to the Soot syntax (\"<RETURNTYPE METHOD(PARAM1, PARAM2, PARAM3)>\") "
            + "or to the JavaDoc-like syntax (\"#METHOD(PARAM1, PARAM2, PARAM3): RETURNTYPE\").");
  }

  /**
   * Parses a {@link MethodSubSignature} either from a Soot or from a JavaDoc-like signature
   * specification.
   *
   * <p>Soot syntax: <code>&lt;RETURNTYPE METHOD(PARAM1, PARAM2, PARAM3)&gt;</code>
   *
   * <p>JavaDoc-like syntax: <code>#METHOD(PARAM1, PARAM2, PARAM3): RETURNTYPE</code>
   *
   * <p><b><i>Soot syntax examples:</i></b>
   *
   * <pre><code>
   * &gt;de.upb.soot.signatures.MethodSignature parseMethodSignature(java.lang.String)&gt;
   * &gt;de.upb.soot.signatures.MethodSignature getMethodSignature(java.lang.String, de.upb.soot.types.JavaClassType)&gt;
   * </code></pre>
   *
   * <p><b><i>JavaDoc-like syntax examples:</i></b>
   *
   * <pre><code>
   * #parseMethodSignature(java.lang.String): de.upb.soot.signatures.MethodSignature
   * #getMethodSignature(java.lang.String, de.upb.soot.types.JavaClassType): de.upb.soot.signatures.MethodSignature
   * </code></pre>
   *
   * @param subSignature A Soot- or Kotlin-like method sub-signature.
   * @return The parsed {@link MethodSubSignature}.
   * @author Jan Martin Persch
   */
  @Override
  @Nonnull
  public MethodSubSignature parseMethodSubSignature(@Nonnull String subSignature) {
    Matcher matcher = JAVADOCLIKE_METHOD_SUB_SIGNATURE_PATTERN.matcher(subSignature);

    if (!matcher.find()) {
      matcher = SOOT_METHOD_SUB_SIGNATURE_PATTERN.matcher(subSignature);

      if (!matcher.find()) {
        throw createInvalidMethodSubSignatureException();
      }
    }

    String methodName = matcher.group("method").trim();
    String returnName = matcher.group("return").trim();

    if (methodName.isEmpty() || returnName.isEmpty())
      throw createInvalidMethodSubSignatureException();

    String argsGroup = matcher.group("args");

    List<Type> argsList =
        argsGroup == null
            ? Collections.emptyList()
            : Arrays.stream(ARGS_SPLITTER_PATTERN.split(argsGroup, -1))
                .map(String::trim)
                .filter(
                    it -> {
                      if (it.isEmpty()) throw createInvalidMethodSubSignatureException();

                      return true;
                    })
                .map(typeName -> getType(typeName))
                .collect(Collectors.toList());

    return getMethodSubSignature(methodName, getType(returnName), argsList);
  }

  @Nonnull
  private static final Pattern SOOT_FIELD_SIGNATURE_PATTERN =
      Pattern.compile("^<(?<class>[^:]+):\\s+(?<type>[^\\s]+)\\s+(?<field>.+)>$");

  @Nonnull
  private static final Pattern JAVADOCLIKE_FIELD_SIGNATURE_PATTERN =
      Pattern.compile("^(?<class>[^#]*)#(?<field>[^(]+):(?<type>.+)$");

  @Nonnull
  private static IllegalArgumentException createInvalidFieldSignatureException() {
    return new IllegalArgumentException(
        "Invalid field signature.\n\n"
            + "The field signature must be conform either to the Soot syntax (\"<CLASS: TYPE FIELD>\") "
            + "or to the JavaDoc-like syntax (\"CLASS#FIELD: TYPE\").");
  }

  /**
   * Parses a {@link MethodSignature} either from a Soot or from a JavaDoc-like signature
   * specification.
   *
   * <p>Soot syntax: <code>&lt;CLASS: TYPE FIELD&gt;</code>
   *
   * <p>JavaDoc-like syntax: <code>CLASS#FIELD: TYPE</code>
   *
   * <p><b><i>Soot syntax examples:</i></b>
   *
   * <pre><code>
   * &lt;de.upb.soot.signatures.Remove: de.upb.soot.signatures.Remove INSTANCE&gt;
   * </code></pre>
   *
   * <p><b><i>JavaDoc-like syntax examples:</i></b>
   *
   * <pre><code>
   * de.upb.soot.signatures.Remove#INSTANCE: de.upb.soot.signatures.Remove
   * </code></pre>
   *
   * @param fieldSignature A Soot- or JavaDoc-like field signature.
   * @return The parsed {@link MethodSignature}.
   * @author Jan Martin Persch
   */
  @Override
  @Nonnull
  public FieldSignature parseFieldSignature(@Nonnull String fieldSignature) {
    Matcher matcher = SOOT_FIELD_SIGNATURE_PATTERN.matcher(fieldSignature);

    if (!matcher.find()) {
      matcher = JAVADOCLIKE_FIELD_SIGNATURE_PATTERN.matcher(fieldSignature);

      if (!matcher.find()) {
        throw createInvalidFieldSignatureException();
      }
    }

    String className = matcher.group("class").trim();
    String fieldName = matcher.group("field").trim();
    String typeName = matcher.group("type").trim();

    if (className.isEmpty() || fieldName.isEmpty() || typeName.isEmpty())
      throw createInvalidFieldSignatureException();

    return getFieldSignature(fieldName, getClassType(className), typeName);
  }

  @Override
  public FieldSignature getFieldSignature(
      final String fieldName, final ClassType declaringClassSignature, final String fieldType) {
    Type type = getType(fieldType);
    return new FieldSignature(declaringClassSignature, fieldName, type);
  }

  @Override
  public FieldSignature getFieldSignature(
      final String fieldName, final ClassType declaringClassSignature, final Type fieldType) {
    return new FieldSignature(declaringClassSignature, fieldName, fieldType);
  }

  @Override
  @Nonnull
  public FieldSignature getFieldSignature(
      @Nonnull ClassType declaringClassSignature, @Nonnull FieldSubSignature subSignature) {
    return new FieldSignature(declaringClassSignature, subSignature);
  }

  @Nonnull
  @Override
  public FieldSubSignature getFieldSubSignature(@Nonnull String name, @Nonnull Type type) {
    return new FieldSubSignature(name, type);
  }

  @Nonnull
  private static final Pattern SOOT_FIELD_SUB_SIGNATURE_PATTERN =
      Pattern.compile("^(?<type>[^\\s]+)\\s+(?<field>.+)$");

  @Nonnull
  private static final Pattern JAVADOCLIKE_FIELD_SUB_SIGNATURE_PATTERN =
      Pattern.compile("^#(?<field>[^(]+):(?<type>.+)$");

  @Nonnull
  private static IllegalArgumentException createInvalidFieldSubSignatureException() {
    return new IllegalArgumentException(
        "Invalid field sub-signature.\n\n"
            + "The field sub-signature must be conform either to the Soot syntax (\"<TYPE FIELD>\") "
            + "or to the JavaDoc-like syntax (\"#FIELD: TYPE\").");
  }

  /**
   * Parses a {@link FieldSubSignature} either from a Soot or from a JavaDoc-like signature
   * specification.
   *
   * <p>Soot syntax: <code>&lt;TYPE FIELD&gt;</code>
   *
   * <p>JavaDoc-like syntax: <code>#FIELD: TYPE</code>
   *
   * <p><b><i>Soot syntax example:</i></b>
   *
   * <pre><code>
   * &lt;de.upb.soot.signatures.Remove INSTANCE&gt;
   * </code></pre>
   *
   * <p><b><i>JavaDoc-like syntax example:</i></b>
   *
   * <pre><code>
   * #INSTANCE: de.upb.soot.signatures.Remove
   * </code></pre>
   *
   * @param subSignature A Soot- or Kotlin-like method sub-signature.
   * @return The parsed {@link FieldSubSignature}.
   * @author Jan Martin Persch
   */
  @Nonnull
  public FieldSubSignature parseFieldSubSignature(@Nonnull String subSignature) {
    Matcher matcher = JAVADOCLIKE_FIELD_SUB_SIGNATURE_PATTERN.matcher(subSignature);

    if (!matcher.find()) {
      matcher = SOOT_FIELD_SUB_SIGNATURE_PATTERN.matcher(subSignature);

      if (!matcher.find()) {
        throw createInvalidFieldSubSignatureException();
      }
    }

    String fieldName = matcher.group("field").trim();
    String typeName = matcher.group("type").trim();

    if (fieldName.isEmpty() || typeName.isEmpty()) throw createInvalidFieldSubSignatureException();

    return getFieldSubSignature(fieldName, getType(typeName));
  }
}<|MERGE_RESOLUTION|>--- conflicted
+++ resolved
@@ -58,16 +58,11 @@
   /** Caches the created PackageNames for packages. */
   @Nonnull protected final Map<String, PackageName> packages = new HashMap<>();
 
-<<<<<<< HEAD
   /** Caches annotation types */
-  final Map<String, AnnotationType> annotationTypes = new HashMap<>();
-=======
-  /** Chaches annotation types */
   @Nonnull protected final Map<String, AnnotationType> annotationTypes = new HashMap<>();
 
   @Nonnull
   protected final Map<String, PrimitiveType> primitiveTypeMap = Maps.newHashMapWithExpectedSize(8);
->>>>>>> 98d29312
 
   public static JavaIdentifierFactory getInstance() {
     return INSTANCE;
@@ -164,11 +159,8 @@
 
     Type ret;
     switch (typeName) {
-<<<<<<< HEAD
       case "":
         throw new IllegalArgumentException("Invalid! Typedescriptor is empty.");
-=======
->>>>>>> 98d29312
       case "null":
         ret = NullType.getInstance();
         break;
