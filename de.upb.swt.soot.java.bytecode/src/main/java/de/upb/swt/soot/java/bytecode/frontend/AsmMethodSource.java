--- conflicted
+++ resolved
@@ -95,6 +95,8 @@
 import de.upb.swt.soot.java.core.jimple.basic.JavaLocal;
 import de.upb.swt.soot.java.core.language.JavaJimple;
 import de.upb.swt.soot.java.core.types.JavaClassType;
+
+import java.io.IOException;
 import java.util.*;
 import java.util.Map.Entry;
 import java.util.function.Supplier;
@@ -184,11 +186,7 @@
 
   @Override
   @Nonnull
-<<<<<<< HEAD
-  public Body resolveBody(@Nonnull Iterable<Modifier> modifiers) throws IOException {
-=======
   public Body resolveBody(@Nonnull Iterable<Modifier> modifiers) {
->>>>>>> 63637051
     bodyBuilder.setModifiers(AsmUtil.getModifiers(access));
 
     /* initialize */
@@ -220,7 +218,6 @@
     buildStmts();
     buildTraps();
 
-<<<<<<< HEAD
     if (bodyBuilder.getStmtGraph().nodes().size() > 0) {
       Position firstStmtPos =
           bodyBuilder.getStmtGraph().getStartingStmt().getPositionInfo().getStmtPosition();
@@ -234,15 +231,8 @@
       bodyBuilder.setPosition(NoPositionInformation.getInstance());
     }
 
-    // TODO: [ms] cleanup is not necessary or is it for GC?
+    // TODO: [ms] cleanup is not necessary or check if it is intended for GC
     /* clean up */
-=======
-    // FIXME: [AD] add real line number
-    Position bodyPos = NoPositionInformation.getInstance();
-    bodyBuilder.setPosition(bodyPos);
-
-    /* clean up references for GC */
->>>>>>> 63637051
     locals = null;
     stmtsThatBranchToLabel = null;
     InsnToStmt = null;
@@ -383,21 +373,13 @@
       if (local == null && op != GETFIELD && op != GETSTATIC && (op < IALOAD && op > SALOAD)) {
         continue;
       }
-<<<<<<< HEAD
-      Local stack = newStackLocal();
-      operand.stack = stack;
-      JAssignStmt asssignStmt =
-          Jimple.newAssignStmt(stack, operand.value, new StmtPositionInfo(currentLineNumber));
-      operand.updateBoxes();
-=======
 
       Local stackLocal = newStackLocal();
       operand.stackLocal = stackLocal;
       JAssignStmt<Local, ?> asssignStmt =
           Jimple.newAssignStmt(
-              stackLocal, operand.value, StmtPositionInfo.createNoStmtPositionInfo());
-
->>>>>>> 63637051
+              stackLocal, operand.value, new StmtPositionInfo(currentLineNumber));
+
       setStmt(operand.insn, asssignStmt);
       operand.updateUsages();
     }
@@ -462,21 +444,9 @@
       }
       opr = new Operand(insn, val, this);
       frame.setOut(opr);
-<<<<<<< HEAD
-      JAssignStmt as =
-          Jimple.newAssignStmt(val, rvalue.stackOrValue(), new StmtPositionInfo(currentLineNumber));
-      rvalue.addBox(as.getRightOpBox());
-      if (notInstance) {
-        frame.setBoxes(as.getRightOpBox());
-      } else {
-        frame.setBoxes(as.getRightOpBox(), ((JInstanceFieldRef) val).getBaseBox());
-      }
-=======
       JAssignStmt<JFieldRef, ?> as =
-          Jimple.newAssignStmt(
-              val, rvalue.stackOrValue(), StmtPositionInfo.createNoStmtPositionInfo());
-
->>>>>>> 63637051
+              Jimple.newAssignStmt(
+                      val, rvalue.stackOrValue(), StmtPositionInfo.createNoStmtPositionInfo());
       setStmt(insn, as);
       rvalue.addUsageInStmt(as);
     } else {
@@ -583,23 +553,11 @@
       Operand baseOp = operandStack.popLocal();
       JArrayRef ar =
           JavaJimple.getInstance()
-<<<<<<< HEAD
-              .newArrayRef((Local) base.stackOrValue(), (Immediate) indx.stackOrValue());
-      indx.addBox(ar.getIndexBox());
-      base.addBox(ar.getBaseBox());
-      JAssignStmt as =
-          JavaJimple.getInstance()
-              .newAssignStmt(ar, valu.stackOrValue(), new StmtPositionInfo(currentLineNumber));
-      valu.addBox(as.getRightOpBox());
-      frame.setIn(valu, indx, base);
-      frame.setBoxes(as.getRightOpBox(), ar.getIndexBox(), ar.getBaseBox());
-=======
-              .newArrayRef((Local) baseOp.stackOrValue(), (Immediate) indexOp.stackOrValue());
+                  .newArrayRef((Local) baseOp.stackOrValue(), (Immediate) indexOp.stackOrValue());
       JAssignStmt<JArrayRef, ?> as =
-          Jimple.newAssignStmt(
-              ar, valueOp.stackOrValue(), StmtPositionInfo.createNoStmtPositionInfo());
+              Jimple.newAssignStmt(
+                      ar, valueOp.stackOrValue(), StmtPositionInfo.createNoStmtPositionInfo());
       frame.setIn(valueOp, indexOp, baseOp);
->>>>>>> 63637051
       setStmt(insn, as);
       valueOp.addUsageInStmt(as);
 
@@ -881,29 +839,13 @@
       Operand val = dword ? operandStack.popImmediateDual() : operandStack.popImmediate();
       JReturnStmt ret =
           Jimple.newReturnStmt(
-<<<<<<< HEAD
               (Immediate) val.stackOrValue(), new StmtPositionInfo(currentLineNumber));
-      val.addBox(ret.getOpBox());
-=======
-              (Immediate) val.stackOrValue(), StmtPositionInfo.createNoStmtPositionInfo());
-
->>>>>>> 63637051
       frame.setIn(val);
       setStmt(insn, ret);
       val.addUsageInStmt(ret);
     } else {
       final Operand operand = dword ? operandStack.popDual() : operandStack.pop();
       frame.mergeIn(operand);
-<<<<<<< HEAD
-      // TODO: [ms] hack: please investigate this change further - somewhere there is an underlying
-      // bug likely associated with Value/ValueBox which is solved via remove(insn)/setStmt(..)
-      InsnToStmt.remove(insn);
-      setStmt(
-          insn,
-          Jimple.newReturnStmt(
-              (Immediate) operand.stackOrValue(), new StmtPositionInfo(currentLineNumber)));
-=======
->>>>>>> 63637051
     }
   }
 
@@ -959,12 +901,7 @@
         opr = operandStack.popImmediate();
         JThrowStmt ts =
             Jimple.newThrowStmt(
-<<<<<<< HEAD
                 (Immediate) opr.stackOrValue(), new StmtPositionInfo(currentLineNumber));
-        opr.addBox(ts.getOpBox());
-=======
-                (Immediate) opr.stackOrValue(), StmtPositionInfo.createNoStmtPositionInfo());
->>>>>>> 63637051
         frame.setIn(opr);
         frame.setOut(opr);
         setStmt(insn, ts);
@@ -983,13 +920,7 @@
                 ? Jimple.newEnterMonitorStmt(
                     (Immediate) opr.stackOrValue(), new StmtPositionInfo(currentLineNumber))
                 : Jimple.newExitMonitorStmt(
-<<<<<<< HEAD
                     (Immediate) opr.stackOrValue(), new StmtPositionInfo(currentLineNumber));
-        opr.addBox(ts.getOpBox());
-=======
-                    (Immediate) opr.stackOrValue(), StmtPositionInfo.createNoStmtPositionInfo());
-
->>>>>>> 63637051
         frame.setIn(opr);
         setStmt(insn, ts);
         opr.addUsageInStmt(ts);
@@ -1141,12 +1072,7 @@
         val.addUsageInExpr(cond);
         frame.setIn(val);
       }
-<<<<<<< HEAD
       Stmt ifStmt = Jimple.newIfStmt(cond, new StmtPositionInfo(currentLineNumber));
-=======
-      Stmt ifStmt = Jimple.newIfStmt(cond, StmtPositionInfo.createNoStmtPositionInfo());
-
->>>>>>> 63637051
       stmtsThatBranchToLabel.put(ifStmt, insn.label);
       setStmt(insn, ifStmt);
       if (isCmp) {
@@ -1382,13 +1308,9 @@
     } else if (!InsnToStmt.containsKey(insn)) {
       JInvokeStmt stmt =
           Jimple.newInvokeStmt(
-<<<<<<< HEAD
-              (AbstractInvokeExpr) opr.value, new StmtPositionInfo(currentLineNumber)));
-=======
-              (AbstractInvokeExpr) opr.value, StmtPositionInfo.createNoStmtPositionInfo());
+              (AbstractInvokeExpr) opr.value, new StmtPositionInfo(currentLineNumber));
       setStmt(insn, stmt);
       opr.addUsageInStmt(stmt);
->>>>>>> 63637051
     }
     /*
      * assign all read ops in case the methodRef modifies any of the fields
@@ -1480,19 +1402,39 @@
     } else if (!InsnToStmt.containsKey(insn)) {
       JInvokeStmt stmt =
           Jimple.newInvokeStmt(
-<<<<<<< HEAD
-              (AbstractInvokeExpr) opr.value, new StmtPositionInfo(currentLineNumber)));
-=======
-              (AbstractInvokeExpr) opr.value, StmtPositionInfo.createNoStmtPositionInfo());
-      setStmt(insn, stmt);
-      opr.addUsageInStmt(stmt);
->>>>>>> 63637051
+              (AbstractInvokeExpr) opr.value, new StmtPositionInfo(currentLineNumber));
     }
     /*
      * assign all read ops in case the method modifies any of the fields
      */
     assignReadOps(null);
   }
+
+  // private @Nonnull MethodRef toSootMethodRef(@Nonnull Handle methodHandle) {
+  // String bsmClsName = AsmUtil.toQualifiedName(methodHandle.getOwner());
+  // JavaClassType bsmCls = view.getIdentifierFactory().getClassSignature(bsmClsName);
+  // List<Type> bsmSigTypes = AsmUtil.toJimpleSignatureDesc(methodHandle.getDesc(), view);
+  // Type returnType = bsmSigTypes.remove(bsmSigTypes.size() - 1);
+  // MethodSignature methodSignature =
+  // view.getIdentifierFactory().getMethodSignature(methodHandle.getName(), bsmCls,
+  // returnType, bsmSigTypes);
+  // boolean isStatic = methodHandle.getTag() == MethodHandle.Kind.REF_INVOKE_STATIC.getValue();
+  // return Jimple.createSymbolicMethodRef(methodSignature, isStatic);
+  // }
+  //
+  // private JFieldRef toSootFieldRef(Handle methodHandle) {
+  // String bsmClsName = AsmUtil.toQualifiedName(methodHandle.getOwner());
+  // JavaClassType bsmCls = view.getIdentifierFactory().getClassSignature(bsmClsName);
+  //
+  // Type t = AsmUtil.toJimpleSignatureDesc(methodHandle.getDesc(), view).get(0);
+  // int kind = methodHandle.getTag();
+  // boolean isStatic = kind == MethodHandle.Kind.REF_GET_FIELD_STATIC.getValue()
+  // || kind == MethodHandle.Kind.REF_PUT_FIELD_STATIC.getValue();
+  //
+  // FieldSignature fieldSignature =
+  // view.getIdentifierFactory().getFieldSignature(methodHandle.getName(), bsmCls, t);
+  // return Jimple.createSymbolicFieldRef(fieldSignature, isStatic);
+  // }
 
   private void convertMultiANewArrayInsn(@Nonnull MultiANewArrayInsnNode insn) {
     StackFrame frame = operandStack.getOrCreateStackframe(insn);
@@ -1627,17 +1569,9 @@
     Operand opr = dword ? operandStack.popDual() : operandStack.pop();
     Local local = getOrCreateLocal(insn.var);
     if (!InsnToStmt.containsKey(insn)) {
-<<<<<<< HEAD
-      AbstractDefinitionStmt as =
-          Jimple.newAssignStmt(local, opr.stackOrValue(), new StmtPositionInfo(currentLineNumber));
-      opr.addBox(as.getRightOpBox());
-      frame.setBoxes(as.getRightOpBox());
-=======
       AbstractDefinitionStmt<Local, ?> as =
           Jimple.newAssignStmt(
-              local, opr.stackOrValue(), StmtPositionInfo.createNoStmtPositionInfo());
-
->>>>>>> 63637051
+              local, opr.stackOrValue(), new StmtPositionInfo(currentLineNumber));
       frame.setIn(opr);
       setStmt(insn, as);
       opr.addUsageInStmt(as);
@@ -1659,7 +1593,8 @@
       if (!InsnToStmt.containsKey(insn)) {
         setStmt(
             insn,
-            Jimple.newRetStmt(getOrCreateLocal(insn.var), new StmtPositionInfo(currentLineNumber)));
+            Jimple.newRetStmt(
+                getOrCreateLocal(insn.var), new StmtPositionInfo(currentLineNumber)));
       }
     } else {
       throw new AssertionError("Unknown var op: " + op);
@@ -1689,18 +1624,10 @@
     if (out == null) {
       JCaughtExceptionRef ref = JavaJimple.getInstance().newCaughtExceptionRef();
       Local stack = newStackLocal();
-<<<<<<< HEAD
-      AbstractDefinitionStmt as =
-          Jimple.newIdentityStmt(stack, ref, new StmtPositionInfo(currentLineNumber));
-      opr = new Operand(ln, ref);
-      opr.stack = stack;
-=======
       AbstractDefinitionStmt<Local, JCaughtExceptionRef> as =
-          Jimple.newIdentityStmt(stack, ref, StmtPositionInfo.createNoStmtPositionInfo());
+              Jimple.newIdentityStmt(stack, ref, StmtPositionInfo.createNoStmtPositionInfo());
       opr = new Operand(ln, ref, this);
       opr.stackLocal = stack;
-
->>>>>>> 63637051
       frame.setOut(opr);
       setStmt(ln, as);
       opr.addUsageInStmt(as);
@@ -1724,7 +1651,7 @@
       @Nonnull ArrayDeque<BranchedInsnInfo> conversionWorklist,
       @Nonnull AbstractInsnNode cur,
       @Nonnull AbstractInsnNode tgt,
-      @Nonnull List<LabelNode> tgts) {
+      @Nullable List<LabelNode> tgts) {
     int lastIdx = tgts.size();
     Operand[] stackss = operandStack.getStack().toArray(new Operand[0]);
     int i = 0;
@@ -1769,13 +1696,8 @@
         // Catch the exception
         JCaughtExceptionRef ref = JavaJimple.getInstance().newCaughtExceptionRef();
         Local local = newStackLocal();
-<<<<<<< HEAD
-        AbstractDefinitionStmt as =
-            Jimple.newIdentityStmt(local, ref, new StmtPositionInfo(currentLineNumber));
-=======
         AbstractDefinitionStmt<Local, JCaughtExceptionRef> as =
-            Jimple.newIdentityStmt(local, ref, StmtPositionInfo.createNoStmtPositionInfo());
->>>>>>> 63637051
+                Jimple.newIdentityStmt(local, ref, StmtPositionInfo.createNoStmtPositionInfo());
 
         Operand opr = new Operand(ln, ref, this);
         opr.stackLocal = local;
@@ -1806,14 +1728,14 @@
             convertIincInsn((IincInsnNode) insn);
             break;
           case INSN:
-            {
-              convertInsn((InsnNode) insn);
-              int op = insn.getOpcode();
-              if ((op >= IRETURN && op <= RETURN) || op == ATHROW) {
-                break label;
-              }
-              break;
+          {
+            convertInsn((InsnNode) insn);
+            int op = insn.getOpcode();
+            if ((op >= IRETURN && op <= RETURN) || op == ATHROW) {
+              break label;
             }
+            break;
+          }
           case INT_INSN:
             convertIntInsn((IntInsnNode) insn);
             break;
@@ -1821,30 +1743,30 @@
             convertLdcInsn((LdcInsnNode) insn);
             break;
           case JUMP_INSN:
-            {
-              JumpInsnNode jmp = (JumpInsnNode) insn;
-              convertJumpInsn(jmp);
-              int op = jmp.getOpcode();
-              if (op == JSR) {
-                throw new UnsupportedOperationException("JSR!");
-              }
-              if (op != GOTO) {
-                /* ifX opcode, i.e. two successors */
-                AbstractInsnNode next = insn.getNext();
-                addEdges(edges, worklist, insn, next, Collections.singletonList(jmp.label));
-              } else {
-                addEdges(edges, worklist, insn, jmp.label, Collections.emptyList());
-              }
-              break label;
+          {
+            JumpInsnNode jmp = (JumpInsnNode) insn;
+            convertJumpInsn(jmp);
+            int op = jmp.getOpcode();
+            if (op == JSR) {
+              throw new UnsupportedOperationException("JSR!");
             }
+            if (op != GOTO) {
+              /* ifX opcode, i.e. two successors */
+              AbstractInsnNode next = insn.getNext();
+              addEdges(edges, worklist, insn, next, Collections.singletonList(jmp.label));
+            } else {
+              addEdges(edges, worklist, insn, jmp.label, Collections.emptyList());
+            }
+            break label;
+          }
           case LOOKUPSWITCH_INSN:
-            {
-              LookupSwitchInsnNode swtch = (LookupSwitchInsnNode) insn;
-              convertLookupSwitchInsn(swtch);
-              LabelNode dflt = swtch.dflt;
-              addEdges(edges, worklist, insn, dflt, swtch.labels);
-              break label;
-            }
+          {
+            LookupSwitchInsnNode swtch = (LookupSwitchInsnNode) insn;
+            convertLookupSwitchInsn(swtch);
+            LabelNode dflt = swtch.dflt;
+            addEdges(edges, worklist, insn, dflt, swtch.labels);
+            break label;
+          }
           case METHOD_INSN:
             convertMethodInsn((MethodInsnNode) insn);
             break;
@@ -1855,13 +1777,13 @@
             convertMultiANewArrayInsn((MultiANewArrayInsnNode) insn);
             break;
           case TABLESWITCH_INSN:
-            {
-              TableSwitchInsnNode swtch = (TableSwitchInsnNode) insn;
-              convertTableSwitchInsn(swtch);
-              LabelNode dflt = swtch.dflt;
-              addEdges(edges, worklist, insn, dflt, swtch.labels);
-              break label;
-            }
+          {
+            TableSwitchInsnNode swtch = (TableSwitchInsnNode) insn;
+            convertTableSwitchInsn(swtch);
+            LabelNode dflt = swtch.dflt;
+            addEdges(edges, worklist, insn, dflt, swtch.labels);
+            break label;
+          }
           case TYPE_INSN:
             convertTypeInsn((TypeInsnNode) insn);
             break;
@@ -1878,7 +1800,7 @@
           case LINE:
             convertLine((LineNumberNode) insn);
             break;
-            //noinspection StatementWithEmptyBody
+          //noinspection StatementWithEmptyBody
           case FRAME:
             // we can ignore it -> skip
             break;
@@ -1887,6 +1809,7 @@
         }
       } while ((insn = insn.getNext()) != null);
     } while (!worklist.isEmpty());
+
   }
 
   private boolean checkInlineExceptionHandler(@Nonnull LabelNode ln) {
@@ -1919,16 +1842,10 @@
 
     MethodSignature methodSignature = lazyMethodSignature.get();
 
-<<<<<<< HEAD
-    int iloc = 0;
-    if (!bodyBuilder.getModifiers().contains(Modifier.STATIC)) {
-      Local l = getOrCreateLocal(iloc++);
-=======
     int localIdx = 0;
     // create this Local if necessary ( i.e. not static )
     if (!bodyBuilder.getModifiers().contains(Modifier.STATIC)) {
       Local l = getOrCreateLocal(localIdx++);
->>>>>>> 63637051
       emitStmt(
           Jimple.newIdentityStmt(
               l, Jimple.newThisRef(declaringClass), new StmtPositionInfo(currentLineNumber)));
@@ -1947,17 +1864,12 @@
       locals.set(localIdx, local);
 
       emitStmt(
-          Jimple.newIdentityStmt(
-              local,
-<<<<<<< HEAD
-              Jimple.newParameterRef(parameterType, nrp++),
-              new StmtPositionInfo(currentLineNumber)));
-=======
-              Jimple.newParameterRef(parameterType, i),
-              StmtPositionInfo.createNoStmtPositionInfo()));
+              Jimple.newIdentityStmt(
+                      local,
+                      Jimple.newParameterRef(parameterType, i),
+                      StmtPositionInfo.createNoStmtPositionInfo()));
 
       // see https://docs.oracle.com/javase/specs/jvms/se11/html/jvms-2.html#jvms-2.6.1
->>>>>>> 63637051
       if (AsmUtil.isDWord(parameterType)) {
         localIdx += 2;
       } else {
