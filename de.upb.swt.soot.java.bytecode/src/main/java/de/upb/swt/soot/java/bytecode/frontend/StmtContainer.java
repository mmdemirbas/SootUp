--- conflicted
+++ resolved
@@ -17,18 +17,8 @@
  * @author Aaloan Miftah
  * @author Markus Schmidt
  */
-
-// TODO: [ms] check: this looks at first sight just like a linked list made into sth that extends
-// Stmt to fit into a Collection<Stmt>
 class StmtContainer extends Stmt {
 
-<<<<<<< HEAD
-  @Nonnull final Stmt[] stmts;
-
-  StmtContainer(@Nonnull Stmt prevStmt, Stmt nextStmt) {
-    super(StmtPositionInfo.createNoStmtPositionInfo());
-    stmts = new Stmt[] {prevStmt, nextStmt};
-=======
   @Nonnull private final List<Stmt> stmts = new LinkedList<>();
 
   private StmtContainer() {
@@ -45,7 +35,6 @@
     }
     container.stmts.add(nextStmt);
     return container;
->>>>>>> 392b6e2a
   }
 
   /**
@@ -55,15 +44,7 @@
    */
   @Nonnull
   Stmt getFirstStmt() {
-<<<<<<< HEAD
-    Stmt ret = stmts[0];
-    while (ret instanceof StmtContainer) {
-      ret = ((StmtContainer) ret).stmts[0];
-    }
-    return ret;
-=======
     return stmts.get(0);
->>>>>>> 392b6e2a
   }
 
   @Nonnull
@@ -72,8 +53,6 @@
   }
 
   @Override
-<<<<<<< HEAD
-=======
   public List<Value> getUses() {
     throw new UnsupportedOperationException();
   }
@@ -84,7 +63,6 @@
   }
 
   @Override
->>>>>>> 392b6e2a
   public List<Value> getUsesAndDefs() {
     throw new UnsupportedOperationException();
   }
@@ -136,34 +114,22 @@
 
   @Override
   public int equivHashCode() {
-<<<<<<< HEAD
-=======
     throw new UnsupportedOperationException();
   }
 
   @Override
   public void accept(@Nonnull Visitor v) {
->>>>>>> 392b6e2a
     throw new UnsupportedOperationException();
   }
 
   @Override
-<<<<<<< HEAD
-  public void accept(@Nonnull Visitor v) {
-=======
   public boolean equivTo(@Nonnull Object o, @Nonnull JimpleComparator comparator) {
->>>>>>> 392b6e2a
     throw new UnsupportedOperationException();
   }
 
   @Override
-<<<<<<< HEAD
-  public boolean equivTo(@Nonnull Object o, @Nonnull JimpleComparator comparator) {
-    throw new UnsupportedOperationException();
-=======
   public String toString() {
     return "StmtContainer" + (stmts);
->>>>>>> 392b6e2a
   }
 
   @Override
