--- conflicted
+++ resolved
@@ -94,32 +94,20 @@
 
   @Override
   public @Nonnull Optional<? extends AbstractClassSource> getClassSource(
-<<<<<<< HEAD
-      @Nonnull JavaClassType type, @Nonnull ClassLoadingOptions classLoadingOptions) {
+      @Nonnull ReferenceType classType, @Nonnull ClassLoadingOptions classLoadingOptions) {
+    JavaClassType klassType = (JavaClassType) classType;
+    List<BodyInterceptor> bodyInterceptors = classLoadingOptions.getBodyInterceptors();
 
     String modulename =
-        ((ModulePackageName) type.getPackageName()).getModuleSignature().getModuleName();
-    // lookup the inputLocation for the class provider from the cache and use him...
-    List<BodyInterceptor> bodyInterceptors = classLoadingOptions.getBodyInterceptors();
+        ((ModulePackageName) klassType.getPackageName()).getModuleSignature().getModuleName();
+    // lookup the ns for the class provider from the cache and use him...
     AnalysisInputLocation inputLocation =
         new ModuleFinder(new AsmJavaClassProvider(bodyInterceptors), modulePath)
             .discoverModule(modulename);
 
     if (inputLocation == null) {
       try {
-        throw new ClassResolvingException("No Namespace for class " + type);
-=======
-      @Nonnull ReferenceType classType) {
-    JavaClassType klassType = (JavaClassType) classType;
-    String modulename =
-        ((ModulePackageName) klassType.getPackageName()).getModuleSignature().getModuleName();
-    // lookup the ns for the class provider from the cache and use him...
-    AbstractAnalysisInputLocation ns = moduleFinder.discoverModule(modulename);
-
-    if (ns == null) {
-      try {
         throw new ClassResolvingException("No Namespace for class " + klassType);
->>>>>>> af936974
       } catch (ClassResolvingException e) {
         e.printStackTrace();
         // FIXME: [JMP] Throwing exception and catching it immediately? This causes `inputLocation`
@@ -128,13 +116,8 @@
       }
     }
 
-<<<<<<< HEAD
     // FIXME: [JMP] `inputLocation` may be `null`
-    return inputLocation.getClassSource(type, classLoadingOptions);
-=======
-    // FIXME: [JMP] `ns` may be `null`
-    return ns.getClassSource(klassType);
->>>>>>> af936974
+    return inputLocation.getClassSource(klassType);
   }
 
   private static class IdentifierFactoryWrapper implements IdentifierFactory {
