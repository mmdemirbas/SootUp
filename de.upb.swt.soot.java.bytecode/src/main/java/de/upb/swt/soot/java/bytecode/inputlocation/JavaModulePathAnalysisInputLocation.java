--- conflicted
+++ resolved
@@ -96,7 +96,7 @@
   }
 
   @Override
-<<<<<<< HEAD
+  @Nonnull
   public Collection<? extends AbstractClassSource<JavaSootClass>> getModulesClassSources(
       @Nonnull ModuleSignature moduleSignature,
       @Nonnull IdentifierFactory identifierFactory,
@@ -113,160 +113,6 @@
       @Nonnull ModuleSignature moduleSignature,
       @Nonnull JavaModuleIdentifierFactory identifierFactory,
       @Nonnull ClassLoadingOptions classLoadingOptions) {
-=======
-  @Nonnull
-  public Optional<? extends AbstractClassSource<JavaSootClass>> getClassSource(
-      @Nonnull ClassType classType, @Nonnull ClassLoadingOptions classLoadingOptions) {
-    JavaClassType klassType = (JavaClassType) classType;
-    List<BodyInterceptor> bodyInterceptors = classLoadingOptions.getBodyInterceptors();
-
-    String modulename =
-        ((ModulePackageName) klassType.getPackageName()).getModuleSignature().getModuleName();
-    // lookup the ns for the class provider from the cache and use him...
-    AnalysisInputLocation<JavaSootClass> inputLocation =
-        new ModuleFinder(new AsmJavaClassProvider(bodyInterceptors), modulePath)
-            .discoverModule(modulename);
-
-    if (inputLocation == null) {
-      try {
-        throw new ResolveException("No Namespace for class " + klassType);
-      } catch (ResolveException e) {
-        e.printStackTrace();
-        return Optional.empty();
-      }
-    }
-    return inputLocation.getClassSource(klassType);
-  }
-
-  private static class IdentifierFactoryWrapper implements IdentifierFactory {
-
-    private final IdentifierFactory factory;
-    private final String moduleName;
-
-    private IdentifierFactoryWrapper(IdentifierFactory factory, String moduleName) {
-      this.factory = factory;
-      this.moduleName = moduleName;
-    }
-
-    @Override
-    @Nonnull
-    public ClassType getClassType(@Nonnull String className, @Nonnull String packageName) {
-      return factory.getClassType(className, packageName);
-    }
-
-    @Override
-    @Nonnull
-    public ClassType getClassType(@Nonnull String fullyQualifiedClassName) {
-      return factory.getClassType(fullyQualifiedClassName);
-    }
-
-    @Override
-    @Nonnull
-    public Type getType(@Nonnull String typeName) {
-      return factory.getType(typeName);
-    }
-
-    @Override
-    @Nonnull
-    public Optional<PrimitiveType> getPrimitiveType(@Nonnull String typeName) {
-      return factory.getPrimitiveType(typeName);
-    }
-
-    @Override
-    @Nonnull
-    public ArrayType getArrayType(@Nonnull Type baseType, int dim) {
-      return factory.getArrayType(baseType, dim);
-    }
-
-    @Override
-    @Nonnull
-    public ClassType fromPath(@Nonnull Path file) {
-      if (factory instanceof ModuleIdentifierFactory) {
-        ModuleIdentifierFactory moduleSignatureFactory = (ModuleIdentifierFactory) factory;
-        String fullyQualifiedName =
-            FilenameUtils.removeExtension(file.toString()).replace('/', '.');
-        String packageName = "";
-        int index = fullyQualifiedName.lastIndexOf(".");
-        String className = fullyQualifiedName;
-        if (index > 0) {
-          className = fullyQualifiedName.substring(index);
-          packageName = fullyQualifiedName.substring(0, index);
-        }
-        return moduleSignatureFactory.getClassType(className, packageName, this.moduleName);
-      }
-      return factory.fromPath(file);
-    }
-
-    @Override
-    public PackageName getPackageName(String packageName) {
-      return factory.getPackageName(packageName);
-    }
-
-    @Override
-    public MethodSignature getMethodSignature(
-        String methodName,
-        String fullyQualifiedNameDeclClass,
-        String fqReturnType,
-        List<String> parameters) {
-      return factory.getMethodSignature(
-          methodName, fullyQualifiedNameDeclClass, fqReturnType, parameters);
-    }
-
-    @Override
-    public MethodSignature getMethodSignature(
-        String methodName,
-        ClassType declaringClassSignature,
-        String fqReturnType,
-        List<String> parameters) {
-      return factory.getMethodSignature(
-          methodName, declaringClassSignature, fqReturnType, parameters);
-    }
-
-    @Override
-    public MethodSignature getMethodSignature(
-        String methodName,
-        ClassType declaringClassSignature,
-        Type fqReturnType,
-        List<Type> parameters) {
-      return factory.getMethodSignature(
-          methodName, declaringClassSignature, fqReturnType, parameters);
-    }
-
-    @Override
-    @Nonnull
-    public MethodSignature getMethodSignature(
-        @Nonnull SootClass declaringClass, @Nonnull MethodSubSignature subSignature) {
-      return factory.getMethodSignature(declaringClass, subSignature);
-    }
-
-    @Override
-    @Nonnull
-    public MethodSignature getMethodSignature(
-        @Nonnull ClassType declaringClassSignature, @Nonnull MethodSubSignature subSignature) {
-      return factory.getMethodSignature(declaringClassSignature, subSignature);
-    }
-
-    @Override
-    @Nonnull
-    public MethodSignature parseMethodSignature(@Nonnull String methodSignature) {
-      return factory.parseMethodSignature(methodSignature);
-    }
-
-    @Override
-    @Nonnull
-    public MethodSubSignature getMethodSubSignature(
-        @Nonnull String name,
-        @Nonnull Type returnType,
-        @Nonnull Iterable<? extends Type> parameterSignatures) {
-      return factory.getMethodSubSignature(name, returnType, parameterSignatures);
-    }
-
-    @Override
-    @Nonnull
-    public MethodSubSignature parseMethodSubSignature(@Nonnull String methodSubSignature) {
-      return factory.parseMethodSubSignature(methodSubSignature);
-    }
->>>>>>> 98d29312
 
     AnalysisInputLocation<JavaSootClass> inputLocation = moduleFinder.getModule(moduleSignature);
     if (inputLocation == null) {
