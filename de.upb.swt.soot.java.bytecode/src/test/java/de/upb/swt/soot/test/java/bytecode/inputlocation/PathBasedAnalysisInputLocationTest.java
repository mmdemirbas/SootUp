--- conflicted
+++ resolved
@@ -21,24 +21,12 @@
  * <http://www.gnu.org/licenses/lgpl-2.1.html>.
  * #L%
  */
-<<<<<<< HEAD
+
+import static org.junit.Assert.*;
 import static org.junit.Assert.assertTrue;
 
 import categories.Java8Test;
-import de.upb.swt.soot.core.Project;
 import de.upb.swt.soot.core.frontend.AbstractClassSource;
-import de.upb.swt.soot.core.types.JavaClassType;
-import de.upb.swt.soot.core.views.JavaView;
-import de.upb.swt.soot.core.views.View;
-import de.upb.swt.soot.java.bytecode.inputlocation.PathBasedAnalysisInputLocation;
-import java.nio.file.Path;
-import java.nio.file.Paths;
-import java.util.Collection;
-=======
-
-import static org.junit.Assert.*;
-
-import categories.Java8Test;
 import de.upb.swt.soot.core.frontend.MethodSource;
 import de.upb.swt.soot.core.inputlocation.EagerInputLocation;
 import de.upb.swt.soot.core.model.*;
@@ -47,6 +35,7 @@
 import de.upb.swt.soot.core.signatures.MethodSubSignature;
 import de.upb.swt.soot.core.types.ClassType;
 import de.upb.swt.soot.core.util.ImmutableUtils;
+import de.upb.swt.soot.core.views.View;
 import de.upb.swt.soot.java.bytecode.inputlocation.JavaClassPathAnalysisInputLocation;
 import de.upb.swt.soot.java.bytecode.inputlocation.PathBasedAnalysisInputLocation;
 import de.upb.swt.soot.java.core.JavaIdentifierFactory;
@@ -55,10 +44,11 @@
 import de.upb.swt.soot.java.core.language.JavaLanguage;
 import de.upb.swt.soot.java.core.views.JavaView;
 import java.io.File;
+import java.nio.file.Paths;
+import java.util.Collection;
 import java.util.Collections;
 import java.util.EnumSet;
 import javax.annotation.Nonnull;
->>>>>>> 81a83ca9
 import org.junit.Test;
 import org.junit.experimental.categories.Category;
 
@@ -187,7 +177,7 @@
   }
 
   void runtimeContains(View view, String classname, String packageName) {
-    final JavaClassType sig = getIdentifierFactory().getClassType(classname, packageName);
+    final ClassType sig = getIdentifierFactory().getClassType(classname, packageName);
     assertTrue(sig + " is not found in rt.jar", view.getClass(sig).isPresent());
   }
 
@@ -200,8 +190,11 @@
     final Collection<? extends AbstractClassSource> classSources =
         pathBasedNamespace.getClassSources(getIdentifierFactory());
 
-    View v = new JavaView(new Project(pathBasedNamespace));
-
+    View v =
+        JavaProject.builder(new JavaLanguage(8))
+            .addClassPath(pathBasedNamespace)
+            .build()
+            .createOnDemandView();
     // test some standard jre classes
     runtimeContains(v, "Object", "java.lang");
     runtimeContains(v, "List", "java.util");
