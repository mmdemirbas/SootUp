--- conflicted
+++ resolved
@@ -62,14 +62,9 @@
   protected void testClassReceival(
       AnalysisInputLocation<JavaSootClass> ns, ClassType sig, int minClassesFound) {
 
-<<<<<<< HEAD
-    final Optional<? extends AbstractClassSource> clazzOpt = inputLocation.getClassSource(sig);
+    final Optional<? extends AbstractClassSource<JavaSootClass>> clazzOpt = ns.getClassSource(sig);
     assertTrue(clazzOpt.isPresent());
     assertEquals(sig, clazzOpt.get().getClassType());
-=======
-    final Optional<? extends AbstractClassSource<JavaSootClass>> clazz = ns.getClassSource(sig);
-    clazz.ifPresent(abstractClassSource -> assertEquals(sig, abstractClassSource.getClassType()));
->>>>>>> 207e9cd4
 
     final Collection<? extends AbstractClassSource<?>> classSources =
         ns.getClassSources(getIdentifierFactory());
