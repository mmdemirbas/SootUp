package de.upb.swt.soot.test.java.bytecode.interceptors;

import static org.junit.Assert.*;

import categories.Java8Test;
import de.upb.swt.soot.core.jimple.basic.Local;
import de.upb.swt.soot.core.jimple.basic.StmtPositionInfo;
import de.upb.swt.soot.core.jimple.common.stmt.Stmt;
import de.upb.swt.soot.core.model.Body;
import de.upb.swt.soot.core.util.ImmutableUtils;
import de.upb.swt.soot.java.bytecode.interceptors.UnusedLocalEliminator;
import de.upb.swt.soot.java.core.JavaIdentifierFactory;
import de.upb.swt.soot.java.core.language.JavaJimple;
import de.upb.swt.soot.java.core.types.JavaClassType;
import java.util.Collections;
import java.util.Set;
import org.junit.Test;
import org.junit.experimental.categories.Category;

@Category(Java8Test.class)
public class UnusedLocalEliminatorTest {

  @Test
  public void testNoInput() {
<<<<<<< HEAD
    Set<Local> locals = Collections.emptySet();
    List<Trap> traps = Collections.emptyList();
    List<Stmt> stmts = Collections.emptyList();
    Body testBody = Body.getNoBody(); // FIXME [ms] = new Body(locals, traps, stmts, null);
=======
    Body testBody =
        Body.builder()
            .setMethodSignature(
                JavaIdentifierFactory.getInstance()
                    .getMethodSignature("test", "a.b.c", "void", Collections.emptyList()))
            .build();
>>>>>>> 392b6e2a
    Body processedBody = new UnusedLocalEliminator().interceptBody(testBody);

    assertNotNull(processedBody);
    assertArrayEquals(testBody.getStmts().toArray(), processedBody.getStmts().toArray());
  }

  @Test
  public void testRemoveUnusedDefsAndUses() {
    Body originalBody = createBody(true);
    Body processedBody = new UnusedLocalEliminator().interceptBody(originalBody);

    Set<Local> originalLocals = originalBody.getLocals();
    Set<Local> processedLocals = processedBody.getLocals();
    JavaClassType objectType = JavaIdentifierFactory.getInstance().getClassType("java.lang.Object");
    JavaClassType stringType = JavaIdentifierFactory.getInstance().getClassType("java.lang.String");

    assertEquals(4, originalLocals.size());
    assertEquals(2, processedLocals.size());
    processedLocals = processedBody.getLocals();
    assertTrue(processedLocals.contains(new Local("a", objectType)));
    assertTrue(processedLocals.contains(new Local("b", stringType)));
  }

  @Test
  public void testRemoveNothing() {
    Body originalBody = createBody(false);
    Body processedBody = new UnusedLocalEliminator().interceptBody(originalBody);

    assertArrayEquals(originalBody.getStmts().toArray(), processedBody.getStmts().toArray());
  }

  private static Body createBody(boolean unusedLocals) {
    JavaIdentifierFactory factory = JavaIdentifierFactory.getInstance();
    JavaJimple javaJimple = JavaJimple.getInstance();
    StmtPositionInfo noPositionInfo = StmtPositionInfo.createNoStmtPositionInfo();

    JavaClassType objectType = factory.getClassType("java.lang.Object");
    JavaClassType stringType = factory.getClassType("java.lang.String");
    Local a = JavaJimple.newLocal("a", objectType);
    Local b = JavaJimple.newLocal("b", stringType);
    Set<Local> locals;
    if (unusedLocals) {
      Local c = JavaJimple.newLocal("c", objectType);
      Local d = JavaJimple.newLocal("d", stringType);
      locals = ImmutableUtils.immutableSet(a, b, c, d);
    } else {
      locals = ImmutableUtils.immutableSet(a, b);
    }

    Stmt strToA = JavaJimple.newAssignStmt(a, javaJimple.newStringConstant("str"), noPositionInfo);
    Stmt bToA = JavaJimple.newAssignStmt(b, JavaJimple.newCastExpr(a, stringType), noPositionInfo);
    Stmt ret = JavaJimple.newReturnStmt(b, noPositionInfo);
    Stmt jump = JavaJimple.newGotoStmt(noPositionInfo);

    final Body.BodyBuilder builder = Body.builder();
    locals.forEach(builder::addLocal);
    builder.addStmt(strToA, true);
    builder.addStmt(jump, true);
    builder.addStmt(bToA, true);
    builder.addStmt(ret, true);
    builder.addFlow(jump, strToA);

<<<<<<< HEAD
    return Body.getNoBody(); // FIXME [ms] new Body(locals, traps, stmts, null);
=======
    builder.setMethodSignature(
        JavaIdentifierFactory.getInstance()
            .getMethodSignature("test", "a.b.c", "void", Collections.emptyList()));
    return builder.build();
>>>>>>> 392b6e2a
  }
}<|MERGE_RESOLUTION|>--- conflicted
+++ resolved
@@ -22,19 +22,12 @@
 
   @Test
   public void testNoInput() {
-<<<<<<< HEAD
-    Set<Local> locals = Collections.emptySet();
-    List<Trap> traps = Collections.emptyList();
-    List<Stmt> stmts = Collections.emptyList();
-    Body testBody = Body.getNoBody(); // FIXME [ms] = new Body(locals, traps, stmts, null);
-=======
     Body testBody =
         Body.builder()
             .setMethodSignature(
                 JavaIdentifierFactory.getInstance()
                     .getMethodSignature("test", "a.b.c", "void", Collections.emptyList()))
             .build();
->>>>>>> 392b6e2a
     Body processedBody = new UnusedLocalEliminator().interceptBody(testBody);
 
     assertNotNull(processedBody);
@@ -97,13 +90,9 @@
     builder.addStmt(ret, true);
     builder.addFlow(jump, strToA);
 
-<<<<<<< HEAD
-    return Body.getNoBody(); // FIXME [ms] new Body(locals, traps, stmts, null);
-=======
     builder.setMethodSignature(
         JavaIdentifierFactory.getInstance()
             .getMethodSignature("test", "a.b.c", "void", Collections.emptyList()));
     return builder.build();
->>>>>>> 392b6e2a
   }
 }