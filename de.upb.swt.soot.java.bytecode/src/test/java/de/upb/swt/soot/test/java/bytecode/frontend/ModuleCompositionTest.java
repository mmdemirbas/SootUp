--- conflicted
+++ resolved
@@ -45,14 +45,10 @@
 
     // Create a project
     Project<JavaClassPathAnalysisInputLocation> p =
-<<<<<<< HEAD
-        new Project<>(new JavaClassPathAnalysisInputLocation(jarFile));
-=======
         new Project<>(
-            new JavaClassPathAnalysisInputLocation(jarFile, new AsmJavaClassProvider()),
+            new JavaClassPathAnalysisInputLocation(jarFile),
             DefaultIdentifierFactory.getInstance(),
             DefaultSourceTypeSpecifier.getInstance());
->>>>>>> af936974
 
     // Get the view
     View view = p.createOnDemandView();
