--- conflicted
+++ resolved
@@ -50,19 +50,10 @@
     assertTrue("File " + jarFile + " not found.", new File(jarFile).exists());
 
     // Create a project
-<<<<<<< HEAD
-    Project<JavaClassPathAnalysisInputLocation> p =
-        new Project<>(
-            new JavaClassPathAnalysisInputLocation(jarFile),
-            DefaultIdentifierFactory.getInstance(),
-            DefaultSourceTypeSpecifier.getInstance());
-=======
     Project p =
         JavaProject.builder(new JavaLanguage(9))
-            .addClassPath(
-                new JavaClassPathAnalysisInputLocation(jarFile, new AsmJavaClassProvider()))
+            .addClassPath(new JavaClassPathAnalysisInputLocation(jarFile))
             .build();
->>>>>>> a1226f92
 
     // Get the view
     View view = p.createOnDemandView();
