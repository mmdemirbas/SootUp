--- conflicted
+++ resolved
@@ -58,13 +58,8 @@
             "label08:",
             "goto label19",
             "label09:",
-<<<<<<< HEAD
-            "$stack12 := @caughtexception",
-            "l2 = $stack12",
-=======
             "$stack18 := @caughtexception",
             "l2 = $stack18",
->>>>>>> b53e5273
             "goto label19",
             "label10:",
             "$stack14 := @caughtexception",
@@ -74,15 +69,9 @@
             "label12:",
             "goto label19",
             "label13:",
-<<<<<<< HEAD
-            "$stack12 := @caughtexception",
-            "l2 = $stack12",
-            "goto label12",
-=======
             "$stack15 := @caughtexception",
             "l2 = $stack15",
             "goto label19",
->>>>>>> b53e5273
             "label14:",
             "$stack16 := @caughtexception",
             "l4 = $stack16",
