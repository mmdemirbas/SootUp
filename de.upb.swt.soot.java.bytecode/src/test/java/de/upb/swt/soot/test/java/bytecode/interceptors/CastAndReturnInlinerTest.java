--- conflicted
+++ resolved
@@ -62,13 +62,10 @@
     Set<Local> locals = ImmutableUtils.immutableSet(a, b);
     List<Trap> traps = Collections.emptyList();
     List<Stmt> stmts = ImmutableUtils.immutableList(strToA, jump, bToA, ret);
-<<<<<<< HEAD
-    Body testBody = Body.getNoBody(); // FIXME: = new Body(locals, traps, stmts, null);
-    Body.BodyBuilder bodyBuilder = new Body.BodyBuilder();
+
+    Body testBody = Body.getEmptyBody(); // FIXME: = new Body(locals, traps, stmts, null);
+    Body.BodyBuilder bodyBuilder = Body.builder();
     bodyBuilder.setLocals(locals).setTraps(traps);
-=======
-    Body testBody = Body.getEmptyBody(); // FIXME: = new Body(locals, traps, stmts, null);
->>>>>>> 578a3c88
 
     Body processedBody = new CastAndReturnInliner().interceptBody(bodyBuilder.build());
 
