<project xmlns="http://maven.apache.org/POM/4.0.0"
  xmlns:xsi="http://www.w3.org/2001/XMLSchema-instance"
  xsi:schemaLocation="http://maven.apache.org/POM/4.0.0 http://maven.apache.org/maven-v4_0_0.xsd">
  <modelVersion>4.0.0</modelVersion>

  <name>Soot Core</name>
  <artifactId>soot.core</artifactId>
  <packaging>jar</packaging>
  <parent>
    <groupId>de.upb.swt</groupId>
    <artifactId>soot</artifactId>
    <version>4.0.0-SNAPSHOT</version>
  </parent>

  <dependencies>
      <dependency>
          <groupId>com.google.guava</groupId>
          <artifactId>guava</artifactId>
<<<<<<< HEAD
          <version>27.0.1-jre</version>
      </dependency>
  </dependencies>

=======
          <version>29.0-jre</version>
      </dependency>
  </dependencies>

    <repositories>
        <repository>
            <id>mvnrepository</id>
            <name>Central Repository</name>
            <url>https://repo1.maven.org/maven2/</url>
        </repository>
    </repositories>


>>>>>>> 392b6e2a
</project><|MERGE_RESOLUTION|>--- conflicted
+++ resolved
@@ -16,12 +16,6 @@
       <dependency>
           <groupId>com.google.guava</groupId>
           <artifactId>guava</artifactId>
-<<<<<<< HEAD
-          <version>27.0.1-jre</version>
-      </dependency>
-  </dependencies>
-
-=======
           <version>29.0-jre</version>
       </dependency>
   </dependencies>
@@ -35,5 +29,4 @@
     </repositories>
 
 
->>>>>>> 392b6e2a
 </project>