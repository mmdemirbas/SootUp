--- conflicted
+++ resolved
@@ -27,6 +27,7 @@
 import de.upb.swt.soot.core.frontend.ResolveException;
 import de.upb.swt.soot.core.frontend.SootClassSource;
 import de.upb.swt.soot.core.signatures.FieldSubSignature;
+import de.upb.swt.soot.core.signatures.MethodSignature;
 import de.upb.swt.soot.core.signatures.MethodSubSignature;
 import de.upb.swt.soot.core.types.ClassType;
 import de.upb.swt.soot.core.types.Type;
@@ -104,11 +105,7 @@
   private final Supplier<Set<? extends SootField>> _lazyFields =
       Suppliers.memoize(this::lazyFieldInitializer);
 
-  /**
-   * Gets the {@link Field fields} of this {@link SootClass} in an immutable set.
-   *
-   * @return
-   */
+  /** Gets the {@link Field fields} of this {@link SootClass} in an immutable set. */
   @Override
   @Nonnull
   public Set<? extends SootField> getFields() {
@@ -126,11 +123,7 @@
    */
   @Nonnull
   public Optional<? extends SootField> getField(String name) {
-<<<<<<< HEAD
     return getFields().stream()
-=======
-    return this.getFields().stream()
->>>>>>> c5bd552a
         .filter(field -> field.getSignature().getName().equals(name))
         .reduce(
             (l, r) -> {
@@ -144,18 +137,12 @@
    */
   @Nonnull
   public Optional<? extends SootField> getField(@Nonnull FieldSubSignature subSignature) {
-<<<<<<< HEAD
     return getFields().stream()
-=======
-    return this.getFields().stream()
->>>>>>> c5bd552a
         .filter(field -> field.getSubSignature().equals(subSignature))
         .findAny();
   }
 
   /**
-<<<<<<< HEAD
-=======
    * Attempts to retrieve the methodRef with the given signature, parameters and return type. If no
    * matching method can be found, null is returned.
    */
@@ -167,7 +154,6 @@
   }
 
   /**
->>>>>>> c5bd552a
    * Attempts to retrieve the method with the given name and parameters. This method may throw an
    * AmbiguousMethodException if there is more than one method with the given name and parameter.
    */
