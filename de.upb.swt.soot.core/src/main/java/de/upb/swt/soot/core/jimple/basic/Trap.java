package de.upb.swt.soot.core.jimple.basic;

import de.upb.swt.soot.core.jimple.common.stmt.Stmt;
import de.upb.swt.soot.core.types.ClassType;
import java.util.List;

/**
 * A trap is an exception catcher.
 *
 * @author Linghui Luo
 */
<<<<<<< HEAD
public interface Trap extends StmtOwner {
=======
public interface Trap {

  List<StmtBox> getStmtBoxes();
>>>>>>> 1917c492

  ClassType getExceptionType();

  Stmt getBeginStmt();

  Stmt getEndStmt();

  Stmt getHandlerStmt();
}<|MERGE_RESOLUTION|>--- conflicted
+++ resolved
@@ -9,13 +9,9 @@
  *
  * @author Linghui Luo
  */
-<<<<<<< HEAD
-public interface Trap extends StmtOwner {
-=======
 public interface Trap {
 
-  List<StmtBox> getStmtBoxes();
->>>>>>> 1917c492
+  List<Stmt> getStmts();
 
   ClassType getExceptionType();
 
