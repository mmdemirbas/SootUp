--- conflicted
+++ resolved
@@ -35,11 +35,7 @@
 
 /** Interface for different methods of printing out a Stmt. */
 public abstract class StmtPrinter {
-<<<<<<< HEAD
-  @Nonnull protected Body body = Body.getEmptyBody();
-=======
   protected Body body = null;
->>>>>>> b3901421
 
   @Nonnull
   public Body getBody() {
