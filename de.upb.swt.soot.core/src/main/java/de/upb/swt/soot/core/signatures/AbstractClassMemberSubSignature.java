package de.upb.swt.soot.core.signatures;

import com.google.common.base.Objects;
import de.upb.swt.soot.core.types.Type;
import de.upb.swt.soot.core.util.printer.StmtPrinter;
import javax.annotation.Nonnull;
import javax.annotation.Nullable;

/**
 * Defines the base class for class member sub signatures.
 *
 * @see FieldSubSignature
 * @see MethodSubSignature
 * @author Jan Martin Persch
 */
public abstract class AbstractClassMemberSubSignature {

  /** Creates a new instance of the {@link AbstractClassMemberSubSignature} class. */
  protected AbstractClassMemberSubSignature(@Nonnull String name, @Nonnull Type type) {
    this.name = name;
    this.type = type;
  }

  @Nonnull private final String name;

  /**
   * Gets the name.
   *
   * @return The value to get.
   */
  @Nonnull
  public String getName() {
    return this.name;
  }

  @Nonnull private final Type type;

  /**
   * Gets the type.
   *
   * @return The value to get.
   */
  @Nonnull
  public Type getType() {
    return this.type;
  }

  @Override
  public boolean equals(@Nullable Object o) {
    if (this == o) {
      return true;
    }
    if (o == null || getClass() != o.getClass()) {
      return false;
    }

    AbstractClassMemberSubSignature that = (AbstractClassMemberSubSignature) o;

    return Objects.equal(getName(), that.getName()) && Objects.equal(getType(), that.getType());
  }

  @Override
  public int hashCode() {
    return Objects.hashCode(getName(), getType());
  }

  protected int compareTo(@Nonnull AbstractClassMemberSubSignature o) {
    int r = this.getName().compareTo(o.getName());

    if (r != 0) return r;

    return this.getType().toString().compareTo(o.getType().toString());
  }

<<<<<<< HEAD
  @Nonnull
  public abstract SootClassMemberSignature toFullSignature(@Nonnull ClassType declClassSignature);

  private final Supplier<String> _cachedToString =
      Suppliers.memoize(() -> String.format("%s %s", getType(), getName()));

  @Override
  @Nonnull
  public String toString() {
    return _cachedToString.get();
  }

  // endregion /Methods/
=======
  public abstract void toString(StmtPrinter printer);
>>>>>>> e35d5420
}<|MERGE_RESOLUTION|>--- conflicted
+++ resolved
@@ -1,8 +1,10 @@
 package de.upb.swt.soot.core.signatures;
 
 import com.google.common.base.Objects;
+import com.google.common.base.Suppliers;
 import de.upb.swt.soot.core.types.Type;
 import de.upb.swt.soot.core.util.printer.StmtPrinter;
+import java.util.function.Supplier;
 import javax.annotation.Nonnull;
 import javax.annotation.Nullable;
 
@@ -30,7 +32,7 @@
    */
   @Nonnull
   public String getName() {
-    return this.name;
+    return name;
   }
 
   @Nonnull private final Type type;
@@ -42,7 +44,7 @@
    */
   @Nonnull
   public Type getType() {
-    return this.type;
+    return type;
   }
 
   @Override
@@ -72,10 +74,6 @@
     return this.getType().toString().compareTo(o.getType().toString());
   }
 
-<<<<<<< HEAD
-  @Nonnull
-  public abstract SootClassMemberSignature toFullSignature(@Nonnull ClassType declClassSignature);
-
   private final Supplier<String> _cachedToString =
       Suppliers.memoize(() -> String.format("%s %s", getType(), getName()));
 
@@ -85,8 +83,5 @@
     return _cachedToString.get();
   }
 
-  // endregion /Methods/
-=======
   public abstract void toString(StmtPrinter printer);
->>>>>>> e35d5420
 }