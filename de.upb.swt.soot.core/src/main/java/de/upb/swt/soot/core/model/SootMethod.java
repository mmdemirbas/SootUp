--- conflicted
+++ resolved
@@ -86,13 +86,8 @@
 
     Body body;
     try {
-<<<<<<< HEAD
-      body = this.methodSource.resolveBody();
-    } catch (ResolveException | IOException e) {
-=======
-      body = this.bodySource.resolveBody(this.getModifiers());
-    } catch (ResolveException e) {
->>>>>>> fde41f54
+      body = bodySource.resolveBody(getModifiers());
+    } catch (ResolveException e | IOException e) {
       body = null;
       // TODO: [JMP] Exception handling
       e.printStackTrace();
@@ -223,33 +218,21 @@
   }
 
   @Nonnull
-<<<<<<< HEAD
-  public SootMethod withSource(MethodSource source) {
-    return new SootMethod(source, getSignature(), getModifiers(), exceptions, getPosition());
-=======
   public SootMethod withSource(BodySource source) {
-    return new SootMethod(source, getSignature(), getModifiers(), exceptions);
->>>>>>> fde41f54
+    return new SootMethod(source, getSignature(), getModifiers(), exceptions,
+            getPosition());
   }
 
   @Nonnull
   public SootMethod withModifiers(Iterable<Modifier> modifiers) {
-<<<<<<< HEAD
-    return new SootMethod(
-        methodSource, getSignature(), modifiers, getExceptionSignatures(), getPosition());
-=======
-    return new SootMethod(bodySource, getSignature(), modifiers, getExceptionSignatures());
->>>>>>> fde41f54
+    return new SootMethod(bodySource, getSignature(), modifiers, getExceptionSignatures(),
+            getPosition());
   }
 
   @Nonnull
   public SootMethod withThrownExceptions(Iterable<ClassType> thrownExceptions) {
-<<<<<<< HEAD
-    return new SootMethod(
-        methodSource, getSignature(), getModifiers(), thrownExceptions, getPosition());
-=======
-    return new SootMethod(bodySource, getSignature(), getModifiers(), thrownExceptions);
->>>>>>> fde41f54
+    return new SootMethod(bodySource, getSignature(), getModifiers(), thrownExceptions,
+            getPosition());
   }
 
   @Nonnull
@@ -301,10 +284,8 @@
   }
 
   public interface BuildStep {
-    @Nonnull
-    SootMethod build();
-
-    BuildStep withPosition(Position position);
+    @Nonnull SootMethod build();
+    @Nonnull BuildStep withPosition(Position position);
   }
 
   /**
@@ -315,13 +296,9 @@
   public static class SootMethodBuilder
       implements MethodSourceStep, SignatureStep, ModifierStep, ThrownExceptionsStep, BuildStep {
 
-<<<<<<< HEAD
     @Nullable private MethodSource source;
     @Nonnull private Iterable<Modifier> modifiers = Collections.emptyList();
-=======
     @Nullable private BodySource source;
-    @Nullable private Iterable<Modifier> modifiers;
->>>>>>> fde41f54
     @Nullable private MethodSignature methodSignature;
     @Nonnull private Iterable<ClassType> thrownExceptions = Collections.emptyList();
     @Nonnull private Position position = NoPositionInformation.getInstance();
@@ -331,13 +308,8 @@
       return modifiers;
     }
 
-<<<<<<< HEAD
     @Nullable
-    protected MethodSource getSource() {
-=======
-    @Nonnull
     protected BodySource getSource() {
->>>>>>> fde41f54
       return source;
     }
 
