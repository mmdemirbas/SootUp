package de.upb.swt.soot.core.model;

/*-
 * #%L
 * Soot - a J*va Optimization Framework
 * %%
 * Copyright (C) 1997-2020 Raja Vallee-Rai, Linghui Luo, Markus Schmidt and others
 * %%
 * This program is free software: you can redistribute it and/or modify
 * it under the terms of the GNU Lesser General Public License as
 * published by the Free Software Foundation, either version 2.1 of the
 * License, or (at your option) any later version.
 *
 * This program is distributed in the hope that it will be useful,
 * but WITHOUT ANY WARRANTY; without even the implied warranty of
 * MERCHANTABILITY or FITNESS FOR A PARTICULAR PURPOSE.  See the
 * GNU General Lesser Public License for more details.
 *
 * You should have received a copy of the GNU General Lesser Public
 * License along with this program.  If not, see
 * <http://www.gnu.org/licenses/lgpl-2.1.html>.
 * #L%
 */

import com.google.common.collect.Lists;
import de.upb.swt.soot.core.graph.ImmutableStmtGraph;
import de.upb.swt.soot.core.graph.MutableStmtGraph;
import de.upb.swt.soot.core.graph.StmtGraph;
import de.upb.swt.soot.core.jimple.basic.*;
import de.upb.swt.soot.core.jimple.common.ref.JParameterRef;
import de.upb.swt.soot.core.jimple.common.ref.JThisRef;
import de.upb.swt.soot.core.jimple.common.stmt.*;
import de.upb.swt.soot.core.jimple.javabytecode.stmt.JSwitchStmt;
import de.upb.swt.soot.core.signatures.MethodSignature;
import de.upb.swt.soot.core.types.Type;
import de.upb.swt.soot.core.util.Copyable;
import de.upb.swt.soot.core.util.EscapedWriter;
import de.upb.swt.soot.core.util.ImmutableUtils;
import de.upb.swt.soot.core.util.printer.Printer;
import de.upb.swt.soot.core.validation.*;
import java.io.PrintWriter;
import java.io.StringWriter;
import java.util.*;
import javax.annotation.Nonnull;
import javax.annotation.Nullable;

/**
 * Class that models the Jimple body (code attribute) of a method.
 *
 * @author Linghui Luo
 */
public class Body implements Copyable {

  /** The locals for this Body. */
  private final Set<Local> locals;

  /** The stmts for this Body. */
  @Nonnull private final ImmutableStmtGraph cfg;

  /** The Position Information in the Source for this Body. */
  @Nonnull private final Position position;

  /** The MethodSignature associated with this Body. */
  @Nonnull private final MethodSignature methodSignature;

  /** An array containing some validators in order to validate the JimpleBody */
  @Nonnull
  private static final List<BodyValidator> validators =
      ImmutableUtils.immutableList(
          new LocalsValidator(),
          new TrapsValidator(),
          new StmtBoxesValidator(),
          new UsesValidator(),
          new ValueBoxesValidator(),
          new CheckInitValidator(),
          new CheckTypesValidator(),
          new CheckVoidLocalesValidator(),
          new CheckEscapingValidator());

  /**
   * Creates an body which is not associated to any method.
   *
   * @param locals please use {@link LocalGenerator} to generate local for a body.
   */
  private Body(
      @Nonnull MethodSignature methodSignature,
      @Nonnull Set<Local> locals,
      @Nonnull StmtGraph stmtGraph,
      @Nonnull Position position) {
    this.methodSignature = methodSignature;
    this.locals = Collections.unmodifiableSet(locals);
    this.cfg = ImmutableStmtGraph.copyOf(stmtGraph);
    this.position = position;
    // FIXME: [JMP] Virtual method call in constructor
    checkInit();
  }

  /**
   * Returns the MethodSignature associated with this Body.
   *
   * @return the method that owns this body.
   */
  public MethodSignature getMethodSignature() {
    return methodSignature;
  }

  /** Returns the number of locals declared in this body. */
  public int getLocalCount() {
    return locals.size();
  }

  private void runValidation(BodyValidator validator) {
    final List<ValidationException> exceptionList = new ArrayList<>();
    validator.validate(this, exceptionList);
    if (!exceptionList.isEmpty()) {
      throw exceptionList.get(0);
    }
  }

  /** Verifies that a ValueBox is not used in more than one place. */
  public void validateValueBoxes() {
    runValidation(new ValueBoxesValidator());
  }

  /** Verifies that each Local of getUsesAndDefs() is in this body's locals Chain. */
  public void validateLocals() {
    runValidation(new LocalsValidator());
  }

  /** Verifies that the begin, end and handler units of each trap are in this body. */
  public void validateTraps() {
    runValidation(new TrapsValidator());
  }

  /** Verifies that the StmtBoxes of this Body all point to a Stmt contained within this body. */
  public void validateStmtBoxes() {
    runValidation(new StmtBoxesValidator());
  }

  /** Verifies that each use in this Body has a def. */
  public void validateUses() {
    runValidation(new UsesValidator());
  }

  /** Returns a backed chain of the locals declared in this Body. */
  public Set<Local> getLocals() {
    return locals;
  }

  /** Returns an unmodifiable view of the traps found in this Body. */
  @Nonnull
  public List<Trap> getTraps() {
    return cfg.getTraps();
  }

  /** Return unit containing the \@this-assignment * */
  public Stmt getThisStmt() {
    for (Stmt u : getStmts()) {
      if (u instanceof JIdentityStmt && ((JIdentityStmt) u).getRightOp() instanceof JThisRef) {
        return u;
      }
    }

    throw new RuntimeException("couldn't find this-assignment!" + " in " + getMethodSignature());
  }

  /** Return LHS of the first identity stmt assigning from \@this. */
  public Local getThisLocal() {
    return (Local) (((JIdentityStmt) getThisStmt()).getLeftOp());
  }

  /** Return LHS of the first identity stmt assigning from \@parameter i. */
  public Local getParameterLocal(int i) {
    for (Stmt s : getStmts()) {
      if (s instanceof JIdentityStmt && ((JIdentityStmt) s).getRightOp() instanceof JParameterRef) {
        JIdentityStmt is = (JIdentityStmt) s;
        JParameterRef pr = (JParameterRef) is.getRightOp();
        if (pr.getIndex() == i) {
          return (Local) is.getLeftOp();
        }
      }
    }

    throw new RuntimeException("couldn't find JParameterRef" + i + "! in " + getMethodSignature());
  }

  /**
   * Get all the LHS of the identity statements assigning from parameter references.
   *
   * @return a list of size as per <code>getMethod().getParameterCount()</code> with all elements
   *     ordered as per the parameter index.
   * @throws RuntimeException if a JParameterRef is missing
   */
  @Nonnull
  public Collection<Local> getParameterLocals() {
    final List<Local> retVal = new ArrayList<>();
    // TODO: [ms] performance: don't iterate over all stmt -> lazy vs freedom/error tolerance -> use
    // fixed index positions at the beginning?
    for (Stmt u : cfg.nodes()) {
      if (u instanceof JIdentityStmt) {
        JIdentityStmt is = (JIdentityStmt) u;
        if (is.getRightOp() instanceof JParameterRef) {
          JParameterRef pr = (JParameterRef) is.getRightOp();
          retVal.add(pr.getIndex(), (Local) is.getLeftOp());
        }
      }
    }
    return Collections.unmodifiableCollection(retVal);
  }

  /**
   * Returns the result of iterating through all Stmts in this body. All Stmts thus found are
   * returned. Branching Stmts and statements which use PhiExpr will have Stmts; a Stmt contains a
   * Stmt that is either a target of a branch or is being used as a pointer to the end of a CFG
   * block.
   *
   * <p>This method was typically used for pointer patching, e.g. when the unit chain is cloned.
   *
   * @return A collection of all the Stmts
   */
  @Nonnull
  public Collection<Stmt> getTargetStmtsInBody() {
    List<Stmt> stmtList = new ArrayList<>();
    for (Stmt stmt : cfg.nodes()) {
      if (stmt instanceof BranchingStmt) {
        if (stmt instanceof JIfStmt) {
          stmtList.add(((JIfStmt) stmt).getTarget(this));
        } else if (stmt instanceof JGotoStmt) {
          stmtList.add(((JGotoStmt) stmt).getTarget(this));
        } else if (stmt instanceof JSwitchStmt) {
          stmtList.addAll(getBranchTargetsOf((BranchingStmt) stmt));
        }
      }
    }

    for (Trap item : getTraps()) {
      stmtList.addAll(item.getStmts());
    }
    return Collections.unmodifiableCollection(stmtList);
  }

  /**
   * returns the control flow graph that represents this body into a linear List of statements.
   *
   * @return the statements in this Body
   */
  @Nonnull
  public List<Stmt> getStmts() {
    final ArrayList<Stmt> stmts = new ArrayList<>(cfg.nodes().size());
    for (Stmt stmt : cfg) {
      stmts.add(stmt);
    }
    return stmts;
  }

  public ImmutableStmtGraph getStmtGraph() {
    return cfg;
  }

  private void checkInit() {
    runValidation(new CheckInitValidator());
  }

  /** {@inheritDoc} */
  @Override
  public String toString() {
    StringWriter writer = new StringWriter();
    try (PrintWriter writerOut = new PrintWriter(new EscapedWriter(writer))) {
      new Printer().printTo(this, writerOut);
    }
    return writer.toString();
  }

  @Nonnull
  public Position getPosition() {
    return position;
  }

  /** returns a List of Branch targets of Branching Stmts */
  @Nonnull
  public List<Stmt> getBranchTargetsOf(@Nonnull BranchingStmt fromStmt) {
    return cfg.successors(fromStmt);
  }

  public boolean isStmtBranchTarget(@Nonnull Stmt targetStmt) {
    final List<Stmt> predecessors = cfg.predecessors(targetStmt);
    if (predecessors.size() > 1) {
      return true;
    }

    final Iterator<Stmt> iterator = predecessors.iterator();
    if (iterator.hasNext()) {
      Stmt pred = iterator.next();
      if (pred.branches()) {
        if (pred instanceof JIfStmt) {
          return ((JIfStmt) pred).getTarget(this) == targetStmt;
        }
        return true;
      }
    }

    return false;
  }

  public void validateIdentityStatements() {
    runValidation(new IdentityStatementsValidator());
  }

  /** Returns the first non-identity stmt in this body. */
  @Nonnull
  public Stmt getFirstNonIdentityStmt() {
    Iterator<Stmt> it = getStmts().iterator();
    Stmt o = null;
    while (it.hasNext()) {
      if (!((o = it.next()) instanceof JIdentityStmt)) {
        break;
      }
    }
    if (o == null) {
      throw new RuntimeException("no non-id statements!");
    }
    return o;
  }

  /**
   * Returns the results of iterating through all Stmts in this Body and querying them for Values
   * defined. All of the Values found are then returned as a List.
   *
   * @return a List of all the Values for Values defined by this Body's Stmts.
   */
  public Collection<Value> getUses() {
    ArrayList<Value> useList = new ArrayList<>();

    for (Stmt stmt : cfg.nodes()) {
      useList.addAll(stmt.getUses());
    }
    return useList;
  }

  /**
   * Returns the results of iterating through all Stmts in this Body and querying them for Values
   * defined. All of the Values found are then returned as a List.
   *
   * @return a List of all the Values for Values defined by this Body's Stmts.
   */
  public Collection<Value> getDefs() {
    ArrayList<Value> defList = new ArrayList<>();

    for (Stmt stmt : cfg.nodes()) {
      defList.addAll(stmt.getDefs());
    }
    return defList;
  }

  @Nonnull
  public Body withLocals(@Nonnull Set<Local> locals) {
    return new Body(getMethodSignature(), locals, getStmtGraph(), getPosition());
  }

  /** helps against ConcurrentModificationException; it queues changes until they are committed */
  private static class StmtGraphManipulationQueue {

    // List sizes are a multiple of 2; even: from odd: to of an edge
    @Nonnull private final List<Stmt> flowsToRemove = new ArrayList<>();
    @Nonnull private final List<Stmt> flowsToAdd = new ArrayList<>();

    void addFlow(@Nonnull Stmt from, @Nonnull Stmt to) {
      flowsToAdd.add(from);
      flowsToAdd.add(to);
    }

    void removeFlow(@Nonnull Stmt from, @Nonnull Stmt to) {
      flowsToRemove.add(from);
      flowsToRemove.add(to);
    }

    /** return true if there where queued changes */
    boolean commit(MutableStmtGraph graph) {
      if (!flowsToAdd.isEmpty() || !flowsToRemove.isEmpty()) {
        Iterator<Stmt> addIt = flowsToAdd.iterator();
        while (addIt.hasNext()) {
          final Stmt from = addIt.next();
          final Stmt to = addIt.next();
          graph.putEdge(from, to);
        }

        Iterator<Stmt> remIt = flowsToRemove.iterator();
        while (remIt.hasNext()) {
          final Stmt from = remIt.next();
          final Stmt to = remIt.next();
          graph.removeEdge(from, to);
        }
        clear();
        return true;
      }
      return false;
    }

    public void clear() {
      flowsToAdd.clear();
      flowsToRemove.clear();
    }
  }

  public static BodyBuilder builder() {
    return new BodyBuilder();
  }

  public static BodyBuilder builder(Body body) {
    return new BodyBuilder(body);
  }

  /**
   * The BodyBuilder helps to create a new Body in a fluent way (see Builder Pattern)
   *
   * <pre>
   * <code>
   * Stmt stmt1, stmt2, stmt3;
   * ...
   * Body.BodyBuilder builder = Body.builder();
   * builder.setMethodSignature( ... );
   * builder.setStartingStmt(stmt1);
   * builder.addFlow(stmt1,stmt2);
   * builder.addFlow(stmt2,stmt3);
   * ...
   * Body body = builder.build();
   *
   * </code>
   * </pre>
   */
  public static class BodyBuilder {
    @Nonnull private Set<Local> locals = new HashSet<>();
    @Nonnull private final LocalGenerator localGen = new LocalGenerator(locals);

    @Nullable private Position position = null;
    @Nonnull private final MutableStmtGraph cfg;
    @Nullable private MethodSignature methodSig = null;

    @Nullable private StmtGraphManipulationQueue changeQueue = null;
    @Nullable private List<Stmt> cachedLinearizedStmts = null;

    BodyBuilder() {
      cfg = new MutableStmtGraph();
    }

    BodyBuilder(@Nonnull Body body) {
      setMethodSignature(body.getMethodSignature());
      setLocals(body.getLocals());
      setPosition(body.getPosition());
      cfg = new MutableStmtGraph(body.getStmtGraph());
      setTraps(body.getTraps());
    }

    @Nonnull
    public StmtGraph getStmtGraph() {
      return cfg.unmodifiableStmtGraph();
    }

    @Nonnull
    public List<Stmt> getStmts() {
      cachedLinearizedStmts = Lists.newArrayList(cfg);
      return cachedLinearizedStmts;
    }

    @Nonnull
    public Set<Local> getLocals() {
      return Collections.unmodifiableSet(locals);
    }

    @Nonnull
    public BodyBuilder setStartingStmt(@Nonnull Stmt startingStmt) {
      cfg.setStartingStmt(startingStmt);
      return this;
    }

    @Nonnull
    public BodyBuilder setLocals(@Nonnull Set<Local> locals) {
      this.locals = locals;
      return this;
    }

    @Nonnull
    public BodyBuilder addLocal(@Nonnull String name, Type type) {
      locals.add(localGen.generateLocal(type));
      return this;
    }

    @Nonnull
    public BodyBuilder addLocal(@Nonnull Local local) {
      locals.add(local);
      return this;
    }

    @Nonnull
    public BodyBuilder setTraps(@Nonnull List<Trap> traps) {
      cfg.setTraps(traps);
      return this;
    }

    /** replace the oldStmt with newStmt in stmtGraph and branches */
    @Nonnull
    public BodyBuilder replaceStmt(@Nonnull Stmt oldStmt, @Nonnull Stmt newStmt) {
      cfg.replaceNode(oldStmt, newStmt);
      return this;
    }

    @Nonnull
    public List<Trap> getTraps() {
      return cfg.getTraps();
    }

    @Nonnull
    public BodyBuilder addFlow(@Nonnull Stmt fromStmt, @Nonnull Stmt toStmt) {
      if (changeQueue == null) {
        cfg.putEdge(fromStmt, toStmt);
        cachedLinearizedStmts = null;
      } else {
        changeQueue.addFlow(fromStmt, toStmt);
      }
      return this;
    }

    @Nonnull
    public BodyBuilder removeFlow(@Nonnull Stmt fromStmt, @Nonnull Stmt toStmt) {
      if (changeQueue == null) {
        cfg.removeEdge(fromStmt, toStmt);
        cachedLinearizedStmts = null;
      } else {
        changeQueue.removeFlow(fromStmt, toStmt);
      }
      return this;
    }

    @Nonnull
    public BodyBuilder setPosition(@Nonnull Position position) {
      this.position = position;
      return this;
    }

    public BodyBuilder setMethodSignature(MethodSignature methodSig) {
      this.methodSig = methodSig;
      return this;
    }

    /**
     * Queues changes to the StmtGraph (e.g. addFlow, removeFlow) until they are commited. helps to
     * prevent ConcurrentModificationException
     */
    public BodyBuilder enableDeferredStmtGraphChanges() {
      if (changeQueue == null) {
        changeQueue = new StmtGraphManipulationQueue();
      }
      return this;
    }

    /**
     * commits the changes that were added to the queue if that was enabled before AND disables
     * further queueing of changes.
     */
    public BodyBuilder disableAndCommitDeferredStmtGraphChanges() {
      commitDeferredStmtGraphChanges();
      changeQueue = null;
      return this;
    }

    /** commits the changes that were added to the queue if that was enabled before */
    public BodyBuilder commitDeferredStmtGraphChanges() {
      if (changeQueue != null) {
        if (changeQueue.commit(cfg)) {
          cachedLinearizedStmts = null;
        }
      }
      return this;
    }
    /** clears queued changes fot */
    public BodyBuilder clearDeferredStmtGraphChanges() {
      if (changeQueue != null) {
        changeQueue.clear();
      }
      return this;
    }

    @Nonnull
    public Body build() {

      if (methodSig == null) {
        throw new RuntimeException("There is no MethodSignature set.");
      }

      if (position == null) {
        setPosition(NoPositionInformation.getInstance());
      }

      // commit pending changes
      commitDeferredStmtGraphChanges();

      final Stmt startingStmt = cfg.getStartingStmt();
      final Set<Stmt> nodes = cfg.nodes();
      if (nodes.size() > 0 && !nodes.contains(startingStmt)) {
        throw new RuntimeException(
            methodSig
                + ": The given startingStmt '"
                + startingStmt
                + "' does not exist in the StmtGraph.");
      }

      // validate statements
      try {
        cfg.validateStmtConnectionsInGraph();
      } catch (Exception e) {
        throw new RuntimeException("StmtGraph of " + methodSig + " is invalid.", e);
      }
<<<<<<< HEAD
=======

>>>>>>> 81a83ca9
      return new Body(methodSig, locals, cfg, position);
    }
  }
}<|MERGE_RESOLUTION|>--- conflicted
+++ resolved
@@ -610,10 +610,7 @@
       } catch (Exception e) {
         throw new RuntimeException("StmtGraph of " + methodSig + " is invalid.", e);
       }
-<<<<<<< HEAD
-=======
-
->>>>>>> 81a83ca9
+
       return new Body(methodSig, locals, cfg, position);
     }
   }
