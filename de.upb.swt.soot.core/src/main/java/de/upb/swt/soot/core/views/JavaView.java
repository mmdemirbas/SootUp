--- conflicted
+++ resolved
@@ -10,7 +10,12 @@
 import de.upb.swt.soot.core.types.JavaClassType;
 import de.upb.swt.soot.core.types.Type;
 import de.upb.swt.soot.core.util.ImmutableUtils;
-import java.util.*;
+import java.util.ArrayList;
+import java.util.Collection;
+import java.util.HashMap;
+import java.util.List;
+import java.util.Map;
+import java.util.Optional;
 import java.util.regex.Pattern;
 import java.util.stream.Collectors;
 import javax.annotation.Nonnull;
@@ -128,17 +133,16 @@
       return Optional.of(sootClass);
     }
 
-<<<<<<< HEAD
-    S inputLocation = getProject().getInputLocation();
-    if (classLoadingOptions != null) {
-      return inputLocation.getClassSource(type, classLoadingOptions).flatMap(this::getClass);
-    } else {
-      return inputLocation.getClassSource(type).flatMap(this::getClass);
-    }
-=======
     final List<AbstractClassSource> foundClassSources =
         getProject().getInputLocations().stream()
-            .map(location -> location.getClassSource(type))
+            .map(
+                location -> {
+                  if (classLoadingOptions != null) {
+                    return location.getClassSource(type, classLoadingOptions);
+                  } else {
+                    return location.getClassSource(type);
+                  }
+                })
             .filter(Optional::isPresent)
             .limit(2)
             .map(Optional::get)
@@ -149,7 +153,6 @@
           "Class candidates for \"" + type + "\" found in multiple AnalysisInputLocations.");
     }
     return foundClassSources.stream().findAny().map(this::getClass).get();
->>>>>>> af936974
   }
 
   @Nonnull
@@ -167,26 +170,20 @@
   }
 
   private synchronized void resolveAll() {
-<<<<<<< HEAD
-    if (!isFullyResolved) {
-      // Calling getClass fills the map
-      S inputLocation = getProject().getInputLocation();
-      if (classLoadingOptions != null) {
-        inputLocation
-            .getClassSources(getIdentifierFactory(), classLoadingOptions)
-            .forEach(this::getClass);
-      } else {
-        inputLocation.getClassSources(getIdentifierFactory()).forEach(this::getClass);
-      }
-      isFullyResolved = true;
-=======
     if (isFullyResolved) {
       return;
->>>>>>> af936974
-    }
-    // Calling getClass fills the map
+    }
+
     getProject().getInputLocations().stream()
-        .flatMap(location -> location.getClassSources(getIdentifierFactory()).stream())
+        .flatMap(
+            location -> {
+              if (classLoadingOptions != null) {
+                return location.getClassSources(getIdentifierFactory()).stream();
+              } else {
+                return location.getClassSources(getIdentifierFactory(), classLoadingOptions)
+                    .stream();
+              }
+            })
         .forEach(this::getClass);
     isFullyResolved = true;
   }
