--- conflicted
+++ resolved
@@ -22,16 +22,13 @@
  * #L%
  */
 
-import de.upb.swt.soot.core.graph.Block;
 import de.upb.swt.soot.core.jimple.Jimple;
 import de.upb.swt.soot.core.jimple.basic.Immediate;
 import de.upb.swt.soot.core.jimple.basic.Local;
 import de.upb.swt.soot.core.jimple.basic.Value;
 import de.upb.swt.soot.core.jimple.common.expr.*;
 import java.util.ArrayList;
-import java.util.HashMap;
 import java.util.List;
-import java.util.Map;
 import javax.annotation.Nonnull;
 
 /**
@@ -41,27 +38,14 @@
  */
 public class ReplaceUseExprVisitor extends AbstractExprVisitor<Expr> {
 
-<<<<<<< HEAD
-  Value oldUse;
-  Value newUse;
-  Block phiBlock = null;
-=======
   private Immediate oldUse;
   private Immediate newUse;
->>>>>>> 207e9cd4
 
   public ReplaceUseExprVisitor() {}
 
   public void init(@Nonnull Immediate oldUse, @Nonnull Immediate newUse) {
     this.oldUse = oldUse;
     this.newUse = newUse;
-  }
-
-  /* This constructor is for PhiExpr. The phiBlock is a block which newUse belongs to.*/
-  public ReplaceUseExprVisitor(Value oldUse, Value newUse, Block phiBlock) {
-    this.oldUse = oldUse;
-    this.newUse = newUse;
-    this.phiBlock = phiBlock;
   }
 
   @Override
@@ -492,33 +476,6 @@
   }
 
   @Override
-  public void casePhiExpr(JPhiExpr v) {
-    if (this.phiBlock != null
-        && newUse instanceof Local
-        && v.getArgs().contains(oldUse)
-        && newUse.getType().equals(v.getType())
-        && !v.getArgs().contains(newUse)) {
-      List<Local> argsList = new ArrayList<>(v.getArgs());
-      int index = argsList.indexOf(oldUse);
-      argsList.set(index, (Local) newUse);
-      v = v.withArgs(argsList);
-
-      Map<Local, Block> newArgToBlock = new HashMap<>();
-      List<Block> blocks = v.getBlocks();
-      for (int i = 0; i < v.getArgsSize(); i++) {
-        if (i == index) {
-          newArgToBlock.put((Local) newUse, phiBlock);
-        } else {
-          newArgToBlock.put(argsList.get(i), blocks.get(i));
-        }
-      }
-      setResult(v.withArgToBlockMap(newArgToBlock));
-    } else {
-      defaultCaseExpr(v);
-    }
-  }
-
-  @Override
   public void caseNewExpr(@Nonnull JNewExpr expr) {
     defaultCaseExpr(expr);
   }
