package de.upb.swt.soot.core.jimple.common.expr;

/*-
 * #%L
 * Soot - a J*va Optimization Framework
 * %%
 * Copyright (C) 1999-2020 Patrick Lam, Markus Schmidt, Christian Brüggemann and others
 * %%
 * This program is free software: you can redistribute it and/or modify
 * it under the terms of the GNU Lesser General Public License as
 * published by the Free Software Foundation, either version 2.1 of the
 * License, or (at your option) any later version.
 *
 * This program is distributed in the hope that it will be useful,
 * but WITHOUT ANY WARRANTY; without even the implied warranty of
 * MERCHANTABILITY or FITNESS FOR A PARTICULAR PURPOSE.  See the
 * GNU General Lesser Public License for more details.
 *
 * You should have received a copy of the GNU General Lesser Public
 * License along with this program.  If not, see
 * <http://www.gnu.org/licenses/lgpl-2.1.html>.
 * #L%
 */

import de.upb.swt.soot.core.jimple.Jimple;
import de.upb.swt.soot.core.jimple.basic.JimpleComparator;
import de.upb.swt.soot.core.jimple.basic.Value;
import de.upb.swt.soot.core.jimple.visitor.ExprVisitor;
import de.upb.swt.soot.core.signatures.MethodSignature;
import de.upb.swt.soot.core.signatures.MethodSubSignature;
import de.upb.swt.soot.core.util.Copyable;
import de.upb.swt.soot.core.util.ImmutableUtils;
import de.upb.swt.soot.core.util.printer.StmtPrinter;
import java.util.List;
import java.util.stream.Collectors;
import javax.annotation.Nonnull;

public final class JDynamicInvokeExpr extends AbstractInvokeExpr implements Copyable {

<<<<<<< HEAD
  private final MethodSignature bootstrapMethodSignature;
  private final List<Value> bootstrapMethodSignatureArgs;
=======
  @Nonnull public static final String INVOKEDYNAMIC_DUMMY_CLASS_NAME = "soot.dummy.InvokeDynamic";

  @Nonnull private final MethodSignature bootstrapMethodSignature;
  // TODO: use immutable List?
  private final ValueBox[] bootstrapMethodSignatureArgBoxes;
>>>>>>> 98d29312
  private final int tag;

  /** Assigns values returned by newImmediateBox to an array bsmArgBoxes of type ValueBox. */
  // TODO: [ms] if we only allow: INVOKEDYNAMIC_DUMMY_CLASS_NAME as class for classSig.. why dont we
  // just want methodsubsignature as parameter?!
  public JDynamicInvokeExpr(
      @Nonnull MethodSignature bootstrapMethodSignature,
      @Nonnull List<? extends Value> bootstrapArgs,
      @Nonnull MethodSignature methodSignature,
      @Nonnull int tag,
      @Nonnull List<? extends Value> methodArgs) {
    super(methodSignature, methodArgs.toArray(new Value[methodArgs.size()]));
    if (!methodSignature
        .getDeclClassType()
        .getFullyQualifiedName()
        .equals(INVOKEDYNAMIC_DUMMY_CLASS_NAME)) {
      throw new IllegalArgumentException(
          "Receiver type of JDynamicInvokeExpr must be " + INVOKEDYNAMIC_DUMMY_CLASS_NAME + "!");
    }
    this.bootstrapMethodSignature = bootstrapMethodSignature;
    this.bootstrapMethodSignatureArgs = ImmutableUtils.immutableListOf(bootstrapArgs);
    this.tag = tag;
  }

  /** Makes a parameterized call to JDynamicInvokeExpr method. */
  public JDynamicInvokeExpr(
      @Nonnull MethodSignature bootstrapMethodSignature,
      @Nonnull List<? extends Value> bootstrapArgs,
      @Nonnull MethodSignature methodSignature,
      @Nonnull List<? extends Value> methodArgs) {
    /*
     * Here the static-handle is chosen as default value, because this works for Java.
     */
    this(
        bootstrapMethodSignature,
        bootstrapArgs,
        methodSignature,
        6, // its Opcodes.H_INVOKESTATIC
        methodArgs);
  }

  @Nonnull
  public MethodSignature getBootstrapMethodSignature() {
    return this.bootstrapMethodSignature;
  }

  public int getBootstrapArgCount() {
    return bootstrapMethodSignatureArgs.size();
  }

  @Nonnull
  public Value getBootstrapArg(@Nonnull int index) {
    return bootstrapMethodSignatureArgs.get(index);
  }

  @Override
  public boolean equivTo(Object o, @Nonnull JimpleComparator comparator) {
    return comparator.caseDynamicInvokeExpr(this, o);
  }

  /** Returns a hash code for this object, consistent with structural equality. */
  @Override
  public int equivHashCode() {
    return bootstrapMethodSignature.hashCode() * getMethodSignature().hashCode() * 17;
  }

  @Override
  public String toString() {
    StringBuilder builder = new StringBuilder();
    builder.append(Jimple.DYNAMICINVOKE);
    builder.append(" \"");
    builder.append(getMethodSignature().getName()); // quoted method name (can be any UTF8 string)
    builder.append("\" <");
    builder.append(getNamelessSubSig(getMethodSignature().getSubSignature()));
    builder.append(">(");

    argsToString(builder);

    builder.append(") ");
    builder.append(this.getBootstrapMethodSignature());
    builder.append("(");
    final int len = bootstrapMethodSignatureArgs.size();
    if (0 < len) {
      builder.append(bootstrapMethodSignatureArgs.get(0).toString());
      for (int i = 1; i < len; i++) {
        builder.append(", ");
        builder.append(bootstrapMethodSignatureArgs.get(i).toString());
      }
    }
    builder.append(')');

    return builder.toString();
  }

  @Override
  public void toString(@Nonnull StmtPrinter up) {
    up.literal(Jimple.DYNAMICINVOKE);
    final MethodSignature methodSignature = getMethodSignature();

    final MethodSubSignature mSubSig = methodSignature.getSubSignature();
    // dont print methodname from methodsubsignature in the usual way
    up.literal(" " + Jimple.escape(mSubSig.getName()) + " <" + getNamelessSubSig(mSubSig) + ">(");
    argsToPrinter(up);

    up.literal(") ");
    up.methodSignature(bootstrapMethodSignature);
    up.literal("(");
    final int len = bootstrapMethodSignatureArgs.size();
    if (0 < len) {
      bootstrapMethodSignatureArgs.get(0).toString(up);
      for (int i = 1; i < len; i++) {
        up.literal(", ");
        bootstrapMethodSignatureArgs.get(i).toString(up);
      }
    }
    up.literal(")");
  }

  @Nonnull
  private String getNamelessSubSig(MethodSubSignature mSubSig) {
    return mSubSig.getType()
        + " ("
        + mSubSig.getParameterTypes().stream()
            .map(Object::toString)
            .collect(Collectors.joining(","))
        + ")";
  }

  @Override
  public void accept(@Nonnull ExprVisitor v) {
    v.caseDynamicInvokeExpr(this);
  }

  /** Returns a list args of type Value. */
  @Nonnull
  public List<Value> getBootstrapArgs() {
    return bootstrapMethodSignatureArgs;
  }

  public int getHandleTag() {
    return tag;
  }

  @Nonnull
  public JDynamicInvokeExpr withBootstrapMethodSignature(
      @Nonnull MethodSignature bootstrapMethodSignature) {
    return new JDynamicInvokeExpr(
        bootstrapMethodSignature, getBootstrapArgs(), getMethodSignature(), getArgs());
  }

  @Nonnull
  public JDynamicInvokeExpr withBootstrapArgs(@Nonnull List<Value> bootstrapArgs) {
    return new JDynamicInvokeExpr(
        bootstrapMethodSignature, bootstrapArgs, getMethodSignature(), getArgs());
  }

  @Nonnull
  public JDynamicInvokeExpr withMethodSignature(@Nonnull MethodSignature methodSignature) {
    return new JDynamicInvokeExpr(
        bootstrapMethodSignature, getBootstrapArgs(), getMethodSignature(), getArgs());
  }

  @Nonnull
  public JDynamicInvokeExpr withMethodArgs(@Nonnull List<Value> methodArgs) {
    return new JDynamicInvokeExpr(
        bootstrapMethodSignature, getBootstrapArgs(), getMethodSignature(), methodArgs);
  }
}<|MERGE_RESOLUTION|>--- conflicted
+++ resolved
@@ -37,16 +37,10 @@
 
 public final class JDynamicInvokeExpr extends AbstractInvokeExpr implements Copyable {
 
-<<<<<<< HEAD
-  private final MethodSignature bootstrapMethodSignature;
-  private final List<Value> bootstrapMethodSignatureArgs;
-=======
   @Nonnull public static final String INVOKEDYNAMIC_DUMMY_CLASS_NAME = "soot.dummy.InvokeDynamic";
-
   @Nonnull private final MethodSignature bootstrapMethodSignature;
   // TODO: use immutable List?
-  private final ValueBox[] bootstrapMethodSignatureArgBoxes;
->>>>>>> 98d29312
+  private final List<Value> bootstrapMethodSignatureArgs;
   private final int tag;
 
   /** Assigns values returned by newImmediateBox to an array bsmArgBoxes of type ValueBox. */
