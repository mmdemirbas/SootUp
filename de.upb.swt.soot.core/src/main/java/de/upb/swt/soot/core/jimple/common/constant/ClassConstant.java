package de.upb.swt.soot.core.jimple.common.constant;

/*-
 * #%L
 * Soot - a J*va Optimization Framework
 * %%
 * Copyright (C) 2005-2020 Jennifer Lhotak, Linghui Luo and others
 * %%
 * This program is free software: you can redistribute it and/or modify
 * it under the terms of the GNU Lesser General Public License as
 * published by the Free Software Foundation, either version 2.1 of the
 * License, or (at your option) any later version.
 *
 * This program is distributed in the hope that it will be useful,
 * but WITHOUT ANY WARRANTY; without even the implied warranty of
 * MERCHANTABILITY or FITNESS FOR A PARTICULAR PURPOSE.  See the
 * GNU General Lesser Public License for more details.
 *
 * You should have received a copy of the GNU General Lesser Public
 * License along with this program.  If not, see
 * <http://www.gnu.org/licenses/lgpl-2.1.html>.
 * #L%
 */

<<<<<<< HEAD
/*
 * Modified by the Sable Research Group and others 1997-1999.
 * See the 'credits' file distributed with Soot for the complete list of
 * contributors.  (Soot is distributed at http://www.sable.mcgill.ca/soot)
 */

package de.upb.swt.soot.core.jimple.common.constant;

import de.upb.swt.soot.core.jimple.Jimple;
=======
>>>>>>> c8300519
import de.upb.swt.soot.core.jimple.visitor.ConstantVisitor;
import de.upb.swt.soot.core.jimple.visitor.Visitor;
import de.upb.swt.soot.core.types.Type;
import javax.annotation.Nonnull;

public class ClassConstant implements Constant {
  private final String value;
  private final Type type;

  public ClassConstant(@Nonnull String str, @Nonnull Type type) {
    if (str.contains(".")) {
      throw new RuntimeException("ClassConstants must use class names separated by '/', not '.'!");
    }
    this.value = str;
    this.type = type;
  }

  // FIXME The following code is commented out due to incompatibility, but
  //   may still be needed.
  //   https://github.com/secure-software-engineering/soot-reloaded/pull/89#discussion_r266982906

  //  public static ClassConstant fromType(Type tp) {
  //    return getInstance(sootTypeToString(tp));
  //  }
  //
  //  private static String sootTypeToString(Type tp) {
  //    if (tp instanceof ArrayType) {
  //      ArrayType at = (ArrayType) tp;
  //      // TODO: [JMP] It was `at.elementType` before; please ensure that the element type is here
  // used.
  //      return "[" + sootTypeToString(at.baseType);
  //    } else if (tp instanceof ReferenceType) {
  //      return "L" + tp.toString().replaceAll("\\.", "/") + ";";
  //    } else if (tp instanceof PrimitiveType) {
  //      if (tp instanceof IntType) {
  //        return "I";
  //      } else if (tp instanceof ByteType) {
  //        return "B";
  //      } else if (tp instanceof CharType) {
  //        return "C";
  //      } else if (tp instanceof DoubleType) {
  //        return "D";
  //      } else if (tp instanceof FloatType) {
  //        return "F";
  //      } else if (tp instanceof LongType) {
  //        return "L";
  //      } else if (tp instanceof ShortType) {
  //        return "S";
  //      } else if (tp instanceof BooleanType) {
  //        return "Z";
  //      } else {
  //        throw new RuntimeException("Unsupported primitive type");
  //      }
  //    } else {
  //      throw new RuntimeException("Unsupported type" + tp);
  //    }
  //  }

  /**
   * Gets whether this class constant denotes a reference type. This does not check for arrays.
   *
   * @return True if this class constant denotes a reference type, otherwise false
   */
  public boolean isRefType() {
    return value.startsWith("L") && value.endsWith(";");
  }

  //  /** Returns numDimensions. */
  //  public Type toSootType() {
  //    int numDimensions = 0;
  //    String tmp = value;
  //    while (tmp.startsWith("[")) {
  //      numDimensions++;
  //      tmp = tmp.substring(1);
  //    }
  //
  //    Type baseType;
  //    if (tmp.startsWith("L")) {
  //      tmp = tmp.substring(1);
  //      if (tmp.endsWith(";")) {
  //        tmp = tmp.substring(0, tmp.length() - 1);
  //      }
  //      tmp = tmp.replace("/", ".");
  //      baseType = RefType.getInstance(tmp);
  //    } else if (tmp.equals("I")) {
  //      baseType = IntType.INSTANCE;
  //    } else if (tmp.equals("B")) {
  //      baseType = ByteType.INSTANCE;
  //    } else if (tmp.equals("C")) {
  //      baseType = CharType.INSTANCE;
  //    } else if (tmp.equals("D")) {
  //      baseType = DoubleType.INSTANCE;
  //    } else if (tmp.equals("F")) {
  //      baseType = FloatType.INSTANCE;
  //    } else if (tmp.equals("L")) {
  //      baseType = LongType.INSTANCE;
  //    } else if (tmp.equals("S")) {
  //      baseType = ShortType.INSTANCE;
  //    } else if (tmp.equals("Z")) {
  //      baseType = BooleanType.INSTANCE;
  //    } else {
  //      throw new RuntimeException("Unsupported class constant: " + value);
  //    }
  //
  //    return numDimensions > 0 ? ArrayType.getInstance(baseType, numDimensions) : baseType;
  //  }

  // In this case, equals should be structural equality.
  @Override
  public boolean equals(Object c) {
    return (c instanceof ClassConstant && ((ClassConstant) c).value.equals(value));
  }

  /** Returns a hash code for this ClassConstant object. */
  @Override
  public int hashCode() {
    return value.hashCode();
  }

  public String getValue() {
    return value;
  }

  @Override
  public Type getType() {
    return type;
  }

  @Override
  public void accept(@Nonnull Visitor sw) {
    ((ConstantVisitor) sw).caseClassConstant(this);
  }

  @Override
  public String toString() {
    return "class " + Jimple.escape(value);
  }
}<|MERGE_RESOLUTION|>--- conflicted
+++ resolved
@@ -1,4 +1,29 @@
 package de.upb.swt.soot.core.jimple.common.constant;
+
+/* Soot - a J*va Optimization Framework
+ * Copyright (C) 2005 - Jennifer Lhotak
+ *
+ * This library is free software; you can redistribute it and/or
+ * modify it under the terms of the GNU Lesser General Public
+ * License as published by the Free Software Foundation; either
+ * version 2.1 of the License, or (at your option) any later version.
+ *
+ * This library is distributed in the hope that it will be useful,
+ * but WITHOUT ANY WARRANTY; without even the implied warranty of
+ * MERCHANTABILITY or FITNESS FOR A PARTICULAR PURPOSE.  See the GNU
+ * Lesser General Public License for more details.
+ *
+ * You should have received a copy of the GNU Lesser General Public
+ * License along with this library; if not, write to the
+ * Free Software Foundation, Inc., 59 Temple Place - Suite 330,
+ * Boston, MA 02111-1307, USA.
+ */
+
+/*
+ * Modified by the Sable Research Group and others 1997-1999.
+ * See the 'credits' file distributed with Soot for the complete list of
+ * contributors.  (Soot is distributed at http://www.sable.mcgill.ca/soot)
+ */
 
 /*-
  * #%L
@@ -22,18 +47,7 @@
  * #L%
  */
 
-<<<<<<< HEAD
-/*
- * Modified by the Sable Research Group and others 1997-1999.
- * See the 'credits' file distributed with Soot for the complete list of
- * contributors.  (Soot is distributed at http://www.sable.mcgill.ca/soot)
- */
-
-package de.upb.swt.soot.core.jimple.common.constant;
-
 import de.upb.swt.soot.core.jimple.Jimple;
-=======
->>>>>>> c8300519
 import de.upb.swt.soot.core.jimple.visitor.ConstantVisitor;
 import de.upb.swt.soot.core.jimple.visitor.Visitor;
 import de.upb.swt.soot.core.types.Type;
