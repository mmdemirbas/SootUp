--- conflicted
+++ resolved
@@ -13,8 +13,6 @@
 
 import de.upb.swt.soot.core.jimple.basic.*;
 import de.upb.swt.soot.core.jimple.common.expr.AbstractInvokeExpr;
-import de.upb.swt.soot.core.jimple.common.expr.Expr;
-import de.upb.swt.soot.core.jimple.common.ref.ConcreteRef;
 import de.upb.swt.soot.core.jimple.common.ref.JArrayRef;
 import de.upb.swt.soot.core.jimple.common.ref.JFieldRef;
 import de.upb.swt.soot.core.jimple.visitor.StmtVisitor;
@@ -26,41 +24,117 @@
 /** Represents the assignment of one value to another */
 public final class JAssignStmt extends AbstractDefinitionStmt implements Copyable {
 
+  /** The Class LinkedVariableBox. */
+  private static class LinkedVariableBox extends VariableBox {
+    /** The other box. */
+    ValueBox otherBox = null;
+
+    /**
+     * Instantiates a new linked variable box.
+     *
+     * @param v the v
+     */
+    private LinkedVariableBox(Value v) {
+      super(v);
+    }
+
+    /**
+     * Sets the other box.
+     *
+     * @param otherBox the new other box
+     */
+    public void setOtherBox(ValueBox otherBox) {
+      this.otherBox = otherBox;
+    }
+
+    /*
+     * (non-Javadoc)
+     *
+     * @see de.upb.soot.jimple.VariableBox#canContainValue(de.upb.soot.jimple.Value)
+     */
+    @Override
+    public boolean canContainValue(Value v) {
+      if (super.canContainValue(v)) {
+        if (otherBox == null) {
+          return true;
+        }
+
+        Value o = otherBox.getValue();
+        return (v instanceof Immediate) || (o instanceof Immediate);
+      }
+      return false;
+    }
+  }
+
+  /** The Class LinkedRValueBox. */
+  private static class LinkedRValueBox extends RValueBox {
+
+    /** The other box. */
+    ValueBox otherBox = null;
+
+    /**
+     * Instantiates a new linked R value box.
+     *
+     * @param v the v
+     */
+    private LinkedRValueBox(Value v) {
+      super(v);
+    }
+
+    /**
+     * Sets the other box.
+     *
+     * @param otherBox the new other box
+     */
+    public void setOtherBox(ValueBox otherBox) {
+      this.otherBox = otherBox;
+    }
+
+    /*
+     * (non-Javadoc)
+     *
+     * @see de.upb.soot.jimple.RValueBox#canContainValue(de.upb.soot.jimple.Value)
+     */
+    @Override
+    public boolean canContainValue(Value v) {
+      if (super.canContainValue(v)) {
+        if (otherBox == null) {
+          return true;
+        }
+
+        Value o = otherBox.getValue();
+        return (v instanceof Immediate) || (o instanceof Immediate);
+      }
+      return false;
+    }
+  }
+
   /**
    * Instantiates a new JAssignStmt.
    *
    * @param variable the variable on the left side of the assign statement.
    * @param rValue the value on the right side of the assign statement.
    */
-  public JAssignStmt(
-      @Nonnull Value variable, @Nonnull Value rValue, @Nonnull StmtPositionInfo positionInfo) {
-    super(variable, rValue, positionInfo);
-    if (!checkVariable(variable)) {
+  public JAssignStmt(Value variable, Value rValue, StmtPositionInfo positionInfo) {
+    this(new LinkedVariableBox(variable), new LinkedRValueBox(rValue), positionInfo);
+
+    ((LinkedVariableBox) getLeftBox()).setOtherBox(getRightBox());
+    ((LinkedRValueBox) getRightBox()).setOtherBox(getLeftBox());
+
+    if (!getLeftBox().canContainValue(variable) || !getRightBox().canContainValue(rValue)) {
       throw new RuntimeException(
-          "Illegal Assignment statement. Make sure that left hand side has a valid operand.");
-    }
-    if (!checkValue(rValue)) {
-      throw new RuntimeException(
-          "Illegal Assignment statement. Make sure that right hand side has a valid operand.");
+          "Illegal assignment statement.  Make sure that either left side or right hand side has a local or constant.");
     }
   }
 
   /**
-   * returns true if variable can be on the left side of the assign statement
-   *
-   * @param variable the variable on the left side of the assign statement.
-   */
-  private boolean checkVariable(@Nonnull Value variable) {
-    return variable instanceof Local || variable instanceof ConcreteRef;
-  }
-
-  /**
-   * returns true if rValue can be on the right side of the assign statement
-   *
-   * @param rValue the value on the right side of the assign statement.
-   */
-  private boolean checkValue(@Nonnull Value rValue) {
-    return rValue instanceof Immediate || rValue instanceof ConcreteRef || rValue instanceof Expr;
+   * Instantiates a new JAssignStmt.
+   *
+   * @param variableBox the variable box on the left side of the assign statement.
+   * @param rvalueBox the rvalue box on the right side of the assign statement.
+   */
+  protected JAssignStmt(ValueBox variableBox, ValueBox rvalueBox, StmtPositionInfo positionInfo) {
+    super(variableBox, rvalueBox, positionInfo);
   }
 
   /*
@@ -83,7 +157,22 @@
     if (!containsInvokeExpr()) {
       throw new RuntimeException("getInvokeExpr() called with no invokeExpr present!");
     }
-    return (AbstractInvokeExpr) getRightOp();
+
+    return (AbstractInvokeExpr) getRightBox().getValue();
+  }
+
+  /*
+   * (non-Javadoc)
+   *
+   * @see de.upb.soot.jimple.common.stmt.AbstractStmt#getInvokeExprBox()
+   */
+  @Override
+  public ValueBox getInvokeExprBox() {
+    if (!containsInvokeExpr()) {
+      throw new RuntimeException("getInvokeExpr() called with no invokeExpr present!");
+    }
+
+    return getRightBox();
   }
 
   /*
@@ -103,16 +192,31 @@
    * @see de.upb.soot.jimple.common.stmt.AbstractStmt#getArrayRef()
    */
   @Override
-  // TODO [ms]: what is with assignments like: arr[0] = arr[6]?
   public JArrayRef getArrayRef() {
+    if (getLeftOp() instanceof JArrayRef) {
+      return (JArrayRef) getLeftBox().getValue();
+    } else if (getRightOp() instanceof JArrayRef) {
+      return (JArrayRef) getRightBox().getValue();
+    } else {
+      throw new RuntimeException("getArrayRef() called with no ArrayRef present!");
+    }
+  }
+
+  /*
+   * (non-Javadoc)
+   *
+   * @see de.upb.soot.jimple.common.stmt.AbstractStmt#getArrayRefBox()
+   */
+  @Override
+  public ValueBox getArrayRefBox() {
     if (!containsArrayRef()) {
-      throw new RuntimeException("getArrayRef() called with no ArrayRef present!");
-    }
-
-    if (getLeftOp() instanceof JArrayRef) {
-      return (JArrayRef) getLeftOp();
+      throw new RuntimeException("getArrayRefBox() called with no ArrayRef present!");
+    }
+
+    if (getLeftBox().getValue() instanceof JArrayRef) {
+      return getLeftBox();
     } else {
-      return (JArrayRef) getRightOp();
+      return getRightBox();
     }
   }
 
@@ -136,16 +240,29 @@
     if (!containsFieldRef()) {
       throw new RuntimeException("getFieldRef() called with no JFieldRef present!");
     }
-    // TODO: [MS] what if both Op's are a FieldRef? verify it in a verifier that this does not
-    // happen or is it always handled via an intermediate Local?
-    if (getLeftOp() instanceof JFieldRef) {
-      return (JFieldRef) getLeftOp();
+
+    if (getLeftBox().getValue() instanceof JFieldRef) {
+      return (JFieldRef) getLeftBox().getValue();
     } else {
-<<<<<<< HEAD
-      return (JFieldRef) getRightOp();
-=======
+      return (JFieldRef) getRightBox().getValue();
+    }
+  }
+
+  /*
+   * (non-Javadoc)
+   *
+   * @see de.upb.soot.jimple.common.stmt.AbstractStmt#getFieldRefBox()
+   */
+  @Override
+  public ValueBox getFieldRefBox() {
+    if (!containsFieldRef()) {
+      throw new RuntimeException("getFieldRefBox() called with no JFieldRef present!");
+    }
+
+    if (getLeftBox().getValue() instanceof JFieldRef) {
+      return getLeftBox();
+    } else {
       return getRightBox();
->>>>>>> 392b6e2a
     }
   }
 
@@ -156,7 +273,7 @@
    */
   @Override
   public String toString() {
-    return getLeftOp().toString() + " = " + getRightOp().toString();
+    return getLeftBox().getValue().toString() + " = " + getRightBox().getValue().toString();
   }
 
   /*
@@ -165,10 +282,10 @@
    * @see de.upb.soot.jimple.common.stmt.Stmt#toString(de.upb.soot.StmtPrinter)
    */
   @Override
-  public void toString(@Nonnull StmtPrinter up) {
-    getLeftOp().toString(up);
+  public void toString(StmtPrinter up) {
+    getLeftBox().toString(up);
     up.literal(" = ");
-    getRightOp().toString(up);
+    getRightBox().toString(up);
   }
 
   /*
@@ -177,32 +294,32 @@
    * @see de.upb.soot.jimple.common.stmt.AbstractStmt#accept(de.upb.soot.jimple.visitor.Visitor)
    */
   @Override
-  public void accept(@Nonnull Visitor sw) {
+  public void accept(Visitor sw) {
     ((StmtVisitor) sw).caseAssignStmt(this);
   }
 
   @Override
-  public boolean equivTo(@Nonnull Object o, @Nonnull JimpleComparator comparator) {
+  public boolean equivTo(Object o, JimpleComparator comparator) {
     return comparator.caseAssignStmt(this, o);
   }
 
   @Override
   public int equivHashCode() {
-    return getLeftOp().equivHashCode() + 31 * getRightOp().equivHashCode();
+    return getLeftBox().getValue().equivHashCode() + 31 * getRightBox().getValue().equivHashCode();
   }
 
   @Nonnull
-  public JAssignStmt withVariable(@Nonnull Value variable) {
+  public JAssignStmt withVariable(Value variable) {
     return new JAssignStmt(variable, getRightOp(), getPositionInfo());
   }
 
   @Nonnull
-  public JAssignStmt withRValue(@Nonnull Value rValue) {
+  public JAssignStmt withRValue(Value rValue) {
     return new JAssignStmt(getLeftOp(), rValue, getPositionInfo());
   }
 
   @Nonnull
-  public JAssignStmt withPositionInfo(@Nonnull StmtPositionInfo positionInfo) {
+  public JAssignStmt withPositionInfo(StmtPositionInfo positionInfo) {
     return new JAssignStmt(getLeftOp(), getRightOp(), positionInfo);
   }
 }