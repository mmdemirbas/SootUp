--- conflicted
+++ resolved
@@ -49,8 +49,6 @@
   public MethodSignature(
       final @Nonnull ClassType declaringClass, final @Nonnull MethodSubSignature subSignature) {
     super(declaringClass, subSignature);
-<<<<<<< HEAD
-=======
 
     this.subSignature = subSignature;
   }
@@ -61,12 +59,11 @@
   @Nonnull
   public MethodSubSignature getSubSignature() {
     return subSignature;
->>>>>>> 8bd02cee
   }
 
   /** The method's parameters' signatures. */
   @Nonnull
   public List<Type> getParameterTypes() {
-    return ((MethodSubSignature) getSubSignature()).getParameterTypes();
+    return this.getSubSignature().getParameterTypes();
   }
 }