--- conflicted
+++ resolved
@@ -29,11 +29,7 @@
 import javax.annotation.Nonnull;
 
 /** Represents the fully qualified signature of a method. */
-<<<<<<< HEAD
-public class MethodSignature extends AbstractClassMemberSignature {
-=======
 public class MethodSignature extends SootClassMemberSignature {
->>>>>>> 81a83ca9
 
   public MethodSignature(
       ClassType declaringClassSignature,
@@ -55,24 +51,9 @@
     super(declaringClass, subSignature);
   }
 
-  @Override
-  @Nonnull
-  public MethodSubSignature getSubSignature() {
-    return (MethodSubSignature) super.getSubSignature();
-  }
-
   /** The method's parameters' signatures. */
-<<<<<<< HEAD
-  @Nonnull
-  public List<Type> getParameterSignatures() {
-    return getSubSignature().getParameterSignatures();
-  }
-
-  // FIXME: [JMP] Implement quotation
-=======
->>>>>>> 81a83ca9
   @Nonnull
   public List<Type> getParameterTypes() {
-    return this.getSubSignature().getParameterTypes();
+    return ((MethodSubSignature) getSubSignature()).getParameterTypes();
   }
 }