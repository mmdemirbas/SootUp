--- conflicted
+++ resolved
@@ -26,7 +26,6 @@
 import de.upb.swt.soot.core.jimple.basic.Value;
 import de.upb.swt.soot.core.jimple.common.expr.AbstractConditionExpr;
 import de.upb.swt.soot.core.jimple.common.expr.Expr;
-import de.upb.swt.soot.core.jimple.common.expr.JPhiExpr;
 import de.upb.swt.soot.core.jimple.common.ref.Ref;
 import de.upb.swt.soot.core.jimple.common.stmt.*;
 import de.upb.swt.soot.core.jimple.javabytecode.stmt.*;
@@ -69,9 +68,8 @@
     Value rValue = stmt.getRightOp();
     Value newRValue = null;
 
-    if (rValue instanceof Immediate || rValue instanceof JPhiExpr) {
-      if ((newUse instanceof Immediate || newUse instanceof JPhiExpr) && rValue.equivTo(oldUse))
-        newRValue = newUse;
+    if (rValue instanceof Immediate) {
+      if ((newUse instanceof Immediate) && rValue.equivTo(oldUse)) newRValue = newUse;
 
     } else if (rValue instanceof Ref) {
 
@@ -103,14 +101,8 @@
 
   @Override
   public void caseEnterMonitorStmt(@Nonnull JEnterMonitorStmt stmt) {
-<<<<<<< HEAD
-    if ((newUse instanceof Immediate || newUse instanceof JPhiExpr)
-        && stmt.getOp().equivTo(oldUse)) {
-      newStmt = stmt.withOp(newUse);
-=======
     if (newUse instanceof Immediate && stmt.getOp().equivTo(oldUse)) {
       setResult(stmt.withOp(newUse));
->>>>>>> 3307116c
     } else {
       defaultCaseStmt(stmt);
     }
@@ -118,14 +110,8 @@
 
   @Override
   public void caseExitMonitorStmt(@Nonnull JExitMonitorStmt stmt) {
-<<<<<<< HEAD
-    if ((newUse instanceof Immediate || newUse instanceof JPhiExpr)
-        && stmt.getOp().equivTo(oldUse)) {
-      newStmt = stmt.withOp(newUse);
-=======
     if (newUse instanceof Immediate && stmt.getOp().equivTo(oldUse)) {
       setResult(stmt.withOp(newUse));
->>>>>>> 3307116c
     } else {
       defaultCaseStmt(stmt);
     }
@@ -155,14 +141,8 @@
 
   @Override
   public void caseRetStmt(@Nonnull JRetStmt stmt) {
-<<<<<<< HEAD
-    if ((newUse instanceof Immediate || newUse instanceof JPhiExpr)
-        && stmt.getStmtAddress().equivTo(oldUse)) {
-      newStmt = stmt.withStmtAddress(newUse);
-=======
     if (newUse instanceof Immediate && stmt.getStmtAddress().equivTo(oldUse)) {
       setResult(stmt.withStmtAddress((Immediate) newUse));
->>>>>>> 3307116c
     } else {
       defaultCaseStmt(stmt);
     }
@@ -170,14 +150,8 @@
 
   @Override
   public void caseReturnStmt(@Nonnull JReturnStmt stmt) {
-<<<<<<< HEAD
-    if ((newUse instanceof Immediate || newUse instanceof JPhiExpr)
-        && stmt.getOp().equivTo(oldUse)) {
-      newStmt = stmt.withReturnValue(newUse);
-=======
     if (newUse instanceof Immediate && stmt.getOp().equivTo(oldUse)) {
       setResult(stmt.withReturnValue((Immediate) newUse));
->>>>>>> 3307116c
     } else {
       defaultCaseStmt(stmt);
     }
@@ -190,14 +164,8 @@
 
   @Override
   public void caseSwitchStmt(@Nonnull JSwitchStmt stmt) {
-<<<<<<< HEAD
-    if ((newUse instanceof Immediate || newUse instanceof JPhiExpr)
-        && stmt.getKey().equivTo(oldUse)) {
-      newStmt = stmt.withKey(newUse);
-=======
     if (newUse instanceof Immediate && stmt.getKey().equivTo(oldUse)) {
       setResult(stmt.withKey((Immediate) newUse));
->>>>>>> 3307116c
     } else {
       defaultCaseStmt(stmt);
     }
@@ -205,14 +173,8 @@
 
   @Override
   public void caseThrowStmt(@Nonnull JThrowStmt stmt) {
-<<<<<<< HEAD
-    if ((newUse instanceof Immediate || newUse instanceof JPhiExpr)
-        && stmt.getOp().equivTo(oldUse)) {
-      newStmt = stmt.withOp(newUse);
-=======
     if (newUse instanceof Immediate && stmt.getOp().equivTo(oldUse)) {
       setResult(stmt.withOp(newUse));
->>>>>>> 3307116c
     } else {
       defaultCaseStmt(stmt);
     }
