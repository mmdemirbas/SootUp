package de.upb.swt.soot.core.jimple.visitor;

/*-
 * #%L
 * Soot - a J*va Optimization Framework
 * %%
 * Copyright (C) 1997-2020 Etienne Gagnon, Linghui Luo, Christian Brüggemann and others
 * %%
 * This program is free software: you can redistribute it and/or modify
 * it under the terms of the GNU Lesser General Public License as
 * published by the Free Software Foundation, either version 2.1 of the
 * License, or (at your option) any later version.
 *
 * This program is distributed in the hope that it will be useful,
 * but WITHOUT ANY WARRANTY; without even the implied warranty of
 * MERCHANTABILITY or FITNESS FOR A PARTICULAR PURPOSE.  See the
 * GNU General Lesser Public License for more details.
 *
 * You should have received a copy of the GNU General Lesser Public
 * License along with this program.  If not, see
 * <http://www.gnu.org/licenses/lgpl-2.1.html>.
 * #L%
 */

import de.upb.swt.soot.core.jimple.common.expr.*;

public interface ExprVisitor extends Visitor {

  void caseAddExpr(JAddExpr expr);

  void caseAndExpr(JAndExpr expr);

  void caseCmpExpr(JCmpExpr expr);

  void caseCmpgExpr(JCmpgExpr expr);

  void caseCmplExpr(JCmplExpr expr);

  void caseDivExpr(JDivExpr expr);

  void caseEqExpr(JEqExpr expr);

  void caseNeExpr(JNeExpr expr);

  void caseGeExpr(JGeExpr expr);

  void caseGtExpr(JGtExpr expr);

  void caseLeExpr(JLeExpr expr);

  void caseLtExpr(JLtExpr expr);

  void caseMulExpr(JMulExpr expr);

  void caseOrExpr(JOrExpr expr);

  void caseRemExpr(JRemExpr expr);

  void caseShlExpr(JShlExpr expr);

  void caseShrExpr(JShrExpr expr);

  void caseUshrExpr(JUshrExpr expr);

  void caseSubExpr(JSubExpr expr);

  void caseXorExpr(JXorExpr expr);

  void caseSpecialInvokeExpr(JSpecialInvokeExpr expr);

  void caseVirtualInvokeExpr(JVirtualInvokeExpr expr);

  void caseInterfaceInvokeExpr(JInterfaceInvokeExpr expr);

  void caseStaticInvokeExpr(JStaticInvokeExpr expr);

  void caseDynamicInvokeExpr(JDynamicInvokeExpr expr);

  void caseCastExpr(JCastExpr expr);

  void caseInstanceOfExpr(JInstanceOfExpr expr);

  void caseNewArrayExpr(JNewArrayExpr expr);

  void caseNewMultiArrayExpr(JNewMultiArrayExpr expr);

  void caseNewExpr(JNewExpr expr);

  void caseLengthExpr(JLengthExpr expr);

<<<<<<< HEAD
  void casePhiExpr(JPhiExpr v);

  void defaultCase(Object obj);
=======
  void caseNegExpr(JNegExpr expr);

  void defaultCaseExpr(Expr expr);
>>>>>>> 3307116c
}<|MERGE_RESOLUTION|>--- conflicted
+++ resolved
@@ -88,13 +88,7 @@
 
   void caseLengthExpr(JLengthExpr expr);
 
-<<<<<<< HEAD
-  void casePhiExpr(JPhiExpr v);
-
-  void defaultCase(Object obj);
-=======
   void caseNegExpr(JNegExpr expr);
 
   void defaultCaseExpr(Expr expr);
->>>>>>> 3307116c
 }