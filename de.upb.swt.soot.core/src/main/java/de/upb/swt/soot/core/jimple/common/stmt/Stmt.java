--- conflicted
+++ resolved
@@ -6,7 +6,6 @@
 import de.upb.swt.soot.core.jimple.common.ref.JFieldRef;
 import de.upb.swt.soot.core.jimple.visitor.Acceptor;
 import de.upb.swt.soot.core.jimple.visitor.Visitor;
-import de.upb.swt.soot.core.model.Body;
 import de.upb.swt.soot.core.util.Copyable;
 import de.upb.swt.soot.core.util.printer.StmtPrinter;
 import java.util.ArrayList;
@@ -79,12 +78,20 @@
     throw new RuntimeException("getInvokeExpr() called with no invokeExpr present!");
   }
 
+  public ValueBox getInvokeExprBox() {
+    throw new RuntimeException("getInvokeExprBox() called with no invokeExpr present!");
+  }
+
   public boolean containsArrayRef() {
     return false;
   }
 
   public JArrayRef getArrayRef() {
     throw new RuntimeException("getArrayRef() called with no ArrayRef present!");
+  }
+
+  public ValueBox getArrayRefBox() {
+    throw new RuntimeException("getArrayRefBox() called with no ArrayRef present!");
   }
 
   public boolean containsFieldRef() {
@@ -95,16 +102,11 @@
     throw new RuntimeException("getFieldRef() called with no JFieldRef present!");
   }
 
+  public ValueBox getFieldRefBox() {
+    throw new RuntimeException("getFieldRefBox() called with no JFieldRef present!");
+  }
+
   public StmtPositionInfo getPositionInfo() {
     return positionInfo;
   }
-
-<<<<<<< HEAD
-  public boolean isBranchTarget(Body body) {
-    return body.isStmtBranchTarget(this);
-=======
-  public StmtPositionInfo getPositionInfo() {
-    return positionInfo;
->>>>>>> 392b6e2a
-  }
 }