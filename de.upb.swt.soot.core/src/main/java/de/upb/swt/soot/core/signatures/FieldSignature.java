package de.upb.swt.soot.core.signatures;

/*-
 * #%L
 * Soot - a J*va Optimization Framework
 * %%
 * Copyright (C) 2018-2020 linghui Luo, Jan Martin Persch
 * %%
 * This program is free software: you can redistribute it and/or modify
 * it under the terms of the GNU Lesser General Public License as
 * published by the Free Software Foundation, either version 2.1 of the
 * License, or (at your option) any later version.
 *
 * This program is distributed in the hope that it will be useful,
 * but WITHOUT ANY WARRANTY; without even the implied warranty of
 * MERCHANTABILITY or FITNESS FOR A PARTICULAR PURPOSE.  See the
 * GNU General Lesser Public License for more details.
 *
 * You should have received a copy of the GNU General Lesser Public
 * License along with this program.  If not, see
 * <http://www.gnu.org/licenses/lgpl-2.1.html>.
 * #L%
 */

import de.upb.swt.soot.core.types.ClassType;
import de.upb.swt.soot.core.types.Type;
import javax.annotation.Nonnull;

/**
 * Represents the fully qualified signature of a field.
 *
 * @author Linghui Luo
 * @author Jan Martin Persch
 */
public class FieldSignature extends SootClassMemberSignature {

  @Nonnull private final FieldSubSignature subSignature;

  public FieldSignature(final ClassType declaringClass, final String name, final Type type) {
    this(declaringClass, new FieldSubSignature(name, type));
  }

  public FieldSignature(
      @Nonnull ClassType declaringClass, @Nonnull FieldSubSignature subSignature) {
    super(declaringClass, subSignature);
<<<<<<< HEAD
=======
    this.subSignature = subSignature;
>>>>>>> 8bd02cee
  }

  @Override
  @Nonnull
  public FieldSubSignature getSubSignature() {
<<<<<<< HEAD
    return (FieldSubSignature) super.getSubSignature();
=======
    return subSignature;
>>>>>>> 8bd02cee
  }
}<|MERGE_RESOLUTION|>--- conflicted
+++ resolved
@@ -43,19 +43,13 @@
   public FieldSignature(
       @Nonnull ClassType declaringClass, @Nonnull FieldSubSignature subSignature) {
     super(declaringClass, subSignature);
-<<<<<<< HEAD
-=======
     this.subSignature = subSignature;
->>>>>>> 8bd02cee
   }
+
 
   @Override
   @Nonnull
   public FieldSubSignature getSubSignature() {
-<<<<<<< HEAD
-    return (FieldSubSignature) super.getSubSignature();
-=======
     return subSignature;
->>>>>>> 8bd02cee
   }
 }