--- conflicted
+++ resolved
@@ -49,9 +49,6 @@
 
   @Nonnull private final Map<ModuleDataKey<?>, Object> moduleData = new HashMap<>();
 
-<<<<<<< HEAD
-  @Nonnull private final TypeHierarchy typeHierarchy;
-=======
   @Nullable private TypeHierarchy typeHierarchy;
 
   @Override
@@ -62,7 +59,6 @@
     }
     return typeHierarchy;
   }
->>>>>>> f0b9f359
 
   public AbstractView(@Nonnull Project<?, ? extends View<?>> project) {
     this.project = (Project<T, ? extends View<T>>) project;
