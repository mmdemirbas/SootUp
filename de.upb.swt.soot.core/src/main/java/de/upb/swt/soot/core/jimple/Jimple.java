--- conflicted
+++ resolved
@@ -493,14 +493,11 @@
   /** Constructs a IfStmt(Condition, Stmt) grammar chunk. */
   public static JIfStmt newIfStmt(AbstractConditionExpr condition, StmtPositionInfo posInfo) {
     return new JIfStmt(condition, posInfo);
-<<<<<<< HEAD
-=======
   }
 
   /** Constructs a IfStmt(Condition, UnitBox) grammar chunk. */
   public static JIfStmt newIfStmt(Value condition, StmtPositionInfo posInfo) {
     return new JIfStmt(condition, posInfo);
->>>>>>> 392b6e2a
   }
 
   /** Constructs a IdentityStmt(Local, IdentityRef) grammar chunk. */
@@ -566,8 +563,6 @@
   /** Constructs a CaughtExceptionRef() grammar chunk. */
   public abstract JCaughtExceptionRef newCaughtExceptionRef();
 
-<<<<<<< HEAD
-=======
   public static ValueBox newArgBox(Value value) {
     return new ImmediateBox(value);
   }
@@ -592,7 +587,6 @@
     return new InvokeExprBox(value);
   }
 
->>>>>>> 392b6e2a
   /** Constructs a NewExpr(RefType) grammar chunk. */
   public static JNewExpr newNewExpr(ReferenceType type) {
     return new JNewExpr(type);
