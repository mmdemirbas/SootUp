package de.upb.swt.soot.core.graph;
<<<<<<< HEAD

=======
/*-
 * #%L
 * Soot - a J*va Optimization Framework
 * %%
 * Copyright (C) 2020 Markus Schmidt
 * %%
 * This program is free software: you can redistribute it and/or modify
 * it under the terms of the GNU Lesser General Public License as
 * published by the Free Software Foundation, either version 2.1 of the
 * License, or (at your option) any later version.
 *
 * This program is distributed in the hope that it will be useful,
 * but WITHOUT ANY WARRANTY; without even the implied warranty of
 * MERCHANTABILITY or FITNESS FOR A PARTICULAR PURPOSE.  See the
 * GNU General Lesser Public License for more details.
 *
 * You should have received a copy of the GNU General Lesser Public
 * License along with this program.  If not, see
 * <http://www.gnu.org/licenses/lgpl-2.1.html>.
 * #L%
 */
>>>>>>> 63637051
import de.upb.swt.soot.core.jimple.basic.Trap;
import de.upb.swt.soot.core.jimple.common.stmt.Stmt;
import java.util.List;
import javax.annotation.Nonnull;

public interface MutableStmtGraph extends StmtGraph {
  @Nonnull
  StmtGraph unmodifiableStmtGraph();

  void setStartingStmt(@Nonnull Stmt firstStmt);

  void setTraps(@Nonnull List<Trap> traps);

<<<<<<< HEAD
  void addNode(@Nonnull Stmt node);
=======
    boolean trapIsChanged = false;
    List<Trap> newTraps = new ArrayList<>();
    if (!getTraps().isEmpty()) {
      for (Trap trap : getTraps()) {
        if (oldStmt == trap.getBeginStmt()) {
          Trap newTrap =
              new Trap(trap.getExceptionType(), newStmt, trap.getEndStmt(), trap.getHandlerStmt());
          newTraps.add(newTrap);
          trapIsChanged = true;
        } else if (oldStmt == trap.getEndStmt()) {
          Trap newTrap =
              new Trap(
                  trap.getExceptionType(), trap.getBeginStmt(), newStmt, trap.getHandlerStmt());
          newTraps.add(newTrap);
          trapIsChanged = true;
        } else if (oldStmt == trap.getHandlerStmt()) {
          Trap newTrap =
              new Trap(trap.getExceptionType(), trap.getBeginStmt(), trap.getEndStmt(), newStmt);
          newTraps.add(newTrap);
          trapIsChanged = true;
        } else {
          newTraps.add(trap);
        }
      }
    }
    if (trapIsChanged) {
      setTraps(newTraps);
    }
  }
>>>>>>> 63637051

  void replaceNode(@Nonnull Stmt oldStmt, @Nonnull Stmt newStmt);

  void removeNode(@Nonnull Stmt node);

  void putEdge(@Nonnull Stmt from, @Nonnull Stmt to);

  void setEdges(@Nonnull Stmt from, @Nonnull List<Stmt> targets);

  void removeEdge(@Nonnull Stmt from, @Nonnull Stmt to);
}<|MERGE_RESOLUTION|>--- conflicted
+++ resolved
@@ -1,7 +1,4 @@
 package de.upb.swt.soot.core.graph;
-<<<<<<< HEAD
-
-=======
 /*-
  * #%L
  * Soot - a J*va Optimization Framework
@@ -23,61 +20,29 @@
  * <http://www.gnu.org/licenses/lgpl-2.1.html>.
  * #L%
  */
->>>>>>> 63637051
+
 import de.upb.swt.soot.core.jimple.basic.Trap;
 import de.upb.swt.soot.core.jimple.common.stmt.Stmt;
 import java.util.List;
 import javax.annotation.Nonnull;
 
 public interface MutableStmtGraph extends StmtGraph {
-  @Nonnull
-  StmtGraph unmodifiableStmtGraph();
+    @Nonnull
+    StmtGraph unmodifiableStmtGraph();
 
-  void setStartingStmt(@Nonnull Stmt firstStmt);
+    void setStartingStmt(@Nonnull Stmt firstStmt);
 
-  void setTraps(@Nonnull List<Trap> traps);
+    void setTraps(@Nonnull List<Trap> traps);
 
-<<<<<<< HEAD
-  void addNode(@Nonnull Stmt node);
-=======
-    boolean trapIsChanged = false;
-    List<Trap> newTraps = new ArrayList<>();
-    if (!getTraps().isEmpty()) {
-      for (Trap trap : getTraps()) {
-        if (oldStmt == trap.getBeginStmt()) {
-          Trap newTrap =
-              new Trap(trap.getExceptionType(), newStmt, trap.getEndStmt(), trap.getHandlerStmt());
-          newTraps.add(newTrap);
-          trapIsChanged = true;
-        } else if (oldStmt == trap.getEndStmt()) {
-          Trap newTrap =
-              new Trap(
-                  trap.getExceptionType(), trap.getBeginStmt(), newStmt, trap.getHandlerStmt());
-          newTraps.add(newTrap);
-          trapIsChanged = true;
-        } else if (oldStmt == trap.getHandlerStmt()) {
-          Trap newTrap =
-              new Trap(trap.getExceptionType(), trap.getBeginStmt(), trap.getEndStmt(), newStmt);
-          newTraps.add(newTrap);
-          trapIsChanged = true;
-        } else {
-          newTraps.add(trap);
-        }
-      }
-    }
-    if (trapIsChanged) {
-      setTraps(newTraps);
-    }
-  }
->>>>>>> 63637051
+    void addNode(@Nonnull Stmt node);
 
-  void replaceNode(@Nonnull Stmt oldStmt, @Nonnull Stmt newStmt);
+    void replaceNode(@Nonnull Stmt oldStmt, @Nonnull Stmt newStmt);
 
-  void removeNode(@Nonnull Stmt node);
+    void removeNode(@Nonnull Stmt node);
 
-  void putEdge(@Nonnull Stmt from, @Nonnull Stmt to);
+    void putEdge(@Nonnull Stmt from, @Nonnull Stmt to);
 
-  void setEdges(@Nonnull Stmt from, @Nonnull List<Stmt> targets);
+    void setEdges(@Nonnull Stmt from, @Nonnull List<Stmt> targets);
 
-  void removeEdge(@Nonnull Stmt from, @Nonnull Stmt to);
+    void removeEdge(@Nonnull Stmt from, @Nonnull Stmt to);
 }