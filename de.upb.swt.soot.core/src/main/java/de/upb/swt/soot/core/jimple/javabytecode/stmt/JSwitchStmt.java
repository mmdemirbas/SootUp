--- conflicted
+++ resolved
@@ -84,11 +84,7 @@
 
   @Nonnull
   public Optional<Stmt> getDefaultTarget(Body body) {
-<<<<<<< HEAD
-    return Optional.ofNullable(body.getBranchTargetsOf(this).get(0));
-=======
     return Optional.ofNullable(body.getBranchTargetsOf(this).get(values.size()));
->>>>>>> b3901421
   }
 
   public Value getKey() {
@@ -189,11 +185,6 @@
 
     final Iterable<Stmt> targets = stmtPrinter.getBody().getBranchTargetsOf(this);
     Iterator<Stmt> targetIt = targets.iterator();
-<<<<<<< HEAD
-    Stmt defaultTarget = targetIt.next();
-
-=======
->>>>>>> b3901421
     for (IntConstant value : values) {
       stmtPrinter.handleIndent();
       stmtPrinter.literal(Jimple.CASE);
