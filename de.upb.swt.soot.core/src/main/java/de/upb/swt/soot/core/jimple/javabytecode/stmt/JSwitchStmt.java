--- conflicted
+++ resolved
@@ -90,7 +90,7 @@
   @Override
   @Nonnull
   public List<Value> getUses() {
-    final List<Value> uses = key.getUses();
+    final List<Value> uses = getKey().getUses();
     List<Value> list = new ArrayList<>(uses.size() + 1);
     list.addAll(uses);
     list.add(getKey());
@@ -103,18 +103,8 @@
   }
 
   @Override
-<<<<<<< HEAD
-  public void accept(@Nonnull Visitor sw) {
-    ((StmtVisitor) sw).caseSwitchStmt(this);
-=======
-  public boolean branches() {
-    return true;
-  }
-
-  @Override
   public void accept(@Nonnull StmtVisitor sw) {
     sw.caseSwitchStmt(this);
->>>>>>> 63637051
   }
 
   /** Amount of labels +1 for default handler */
