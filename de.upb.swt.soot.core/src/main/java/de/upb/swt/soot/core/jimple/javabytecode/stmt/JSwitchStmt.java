package de.upb.swt.soot.core.jimple.javabytecode.stmt;

import de.upb.swt.soot.core.jimple.Jimple;
import de.upb.swt.soot.core.jimple.basic.*;
import de.upb.swt.soot.core.jimple.common.constant.IntConstant;
import de.upb.swt.soot.core.jimple.common.stmt.BranchingStmt;
import de.upb.swt.soot.core.jimple.common.stmt.Stmt;
import de.upb.swt.soot.core.jimple.visitor.StmtVisitor;
import de.upb.swt.soot.core.jimple.visitor.Visitor;
import de.upb.swt.soot.core.model.Body;
import de.upb.swt.soot.core.util.Copyable;
import de.upb.swt.soot.core.util.printer.StmtPrinter;
import java.util.ArrayList;
import java.util.Collections;
import java.util.List;
import java.util.Objects;
import javax.annotation.Nonnull;

/*
 * Switch Statements (combining LookupSwitch/TableSwitch)
 * @author Markus Schmidt
 */
public class JSwitchStmt extends BranchingStmt implements Copyable {

<<<<<<< HEAD
  private final Immediate key;
=======
  private final ValueBox keyBox;
>>>>>>> 392b6e2a
  private List<IntConstant> values;
  private final boolean isTableSwitch;

  private JSwitchStmt(
<<<<<<< HEAD
      boolean isTableSwitch, @Nonnull StmtPositionInfo positionInfo, @Nonnull Immediate key) {
    super(positionInfo);
    this.isTableSwitch = isTableSwitch;
    this.key = key;
  }

  public JSwitchStmt(
      @Nonnull Immediate key, int lowIndex, int highIndex, @Nonnull StmtPositionInfo positionInfo) {
    this(true, positionInfo, key);
=======
      boolean isTableSwitch, @Nonnull StmtPositionInfo positionInfo, @Nonnull ValueBox keyBox) {
    super(positionInfo);
    this.isTableSwitch = isTableSwitch;
    this.keyBox = keyBox;
  }

  public JSwitchStmt(
      @Nonnull Value key, int lowIndex, int highIndex, @Nonnull StmtPositionInfo positionInfo) {
    this(Jimple.newImmediateBox(key), lowIndex, highIndex, positionInfo);
  }

  public JSwitchStmt(
      @Nonnull ValueBox keyBox,
      int lowIndex,
      int highIndex,
      @Nonnull StmtPositionInfo positionInfo) {
    this(true, positionInfo, keyBox);
>>>>>>> 392b6e2a

    if (lowIndex > highIndex) {
      throw new RuntimeException(
          "Error creating switch: lowIndex("
              + lowIndex
              + ") can't be greater than highIndex("
              + highIndex
              + ").");
    }

    values = new ArrayList<>();
    int i;
    // "<=" is not possible; possible overflow would wrap i resulting in an infinite loop
    for (i = lowIndex; i < highIndex; i++) {
      values.add(IntConstant.getInstance(i));
    }
    if (i == highIndex) {
      values.add(IntConstant.getInstance(i));
    }
  }

  /** Constructs a new JSwitchStmt. lookupValues should be a list of IntConst s. */
  public JSwitchStmt(
<<<<<<< HEAD
      @Nonnull Immediate key,
      @Nonnull List<IntConstant> lookupValues,
      @Nonnull StmtPositionInfo positionInfo) {
    this(false, positionInfo, key);
    values = Collections.unmodifiableList(new ArrayList<>(lookupValues));
=======
      @Nonnull ValueBox keyBox,
      @Nonnull List<IntConstant> lookupValues,
      @Nonnull StmtPositionInfo positionInfo) {
    this(false, positionInfo, keyBox);
    values = Collections.unmodifiableList(new ArrayList<>(lookupValues));
  }

  public JSwitchStmt(
      @Nonnull Value key,
      @Nonnull List<IntConstant> lookupValues,
      @Nonnull StmtPositionInfo positionInfo) {
    this(Jimple.newImmediateBox(key), lookupValues, positionInfo);
>>>>>>> 392b6e2a
  }

  public boolean isTableSwitch() {
    return isTableSwitch;
  }

  public Stmt getDefaTultTarget(Body body) {
    return body.getBranchTargetsOf(this).get(0);
  }

<<<<<<< HEAD
  public Immediate getKey() {
    return key;
=======
  public Value getKey() {
    return keyBox.getValue();
  }

  public final ValueBox getKeyBox() {
    return keyBox;
>>>>>>> 392b6e2a
  }

  @Override
  @Nonnull
  public List<Value> getUses() {
<<<<<<< HEAD
    final List<Value> uses = key.getUses();
    List<Value> list = new ArrayList<>(uses.size() + 1);
    list.add(key);
=======
    final List<Value> uses = getKey().getUses();
    List<Value> list = new ArrayList<>(uses.size() + 1);
    list.add(getKey());
>>>>>>> 392b6e2a
    return list;
  }

  @Override
  public boolean fallsThrough() {
    return false;
  }

  @Override
  public boolean branches() {
    return true;
  }

  @Override
  public void accept(@Nonnull Visitor sw) {
    ((StmtVisitor) sw).caseSwitchStmt(this);
  }

  /** Amount of labels +1 for default handler */
  public int getValueCount() {
    return values.size() + 1;
  }

  public int getValue(int index) {
    return values.get(index).getValue();
  }

  @Nonnull
  public List<IntConstant> getValues() {
    return Collections.unmodifiableList(values);
  }

  @Override
  @Nonnull
  public List<Stmt> getTargetStmts(Body body) {
    return body.getBranchTargetsOf(this);
  }

  @Override
  public boolean equivTo(@Nonnull Object o, @Nonnull JimpleComparator comparator) {
    return comparator.caseSwitchStmt(this, o);
  }

  @Override
  public int equivHashCode() {
    return Objects.hash(getValues());
  }

  @Override
  public String toString() {
    StringBuilder sb = new StringBuilder();

    sb.append(Jimple.SWITCH)
        .append('(')
        .append(getKey())
        .append(')')
        .append(' ')
        .append('{')
        .append(" ");

    for (int i = 0; i < values.size(); i++) {
      // Stmt target = getTarget(i);
      sb.append("    ").append(Jimple.CASE).append(' ').append(values.get(i)).append(": ");
      /*          .append(Jimple.GOTO)
               .append(' ')
               .append(target == this ? "self" : target)
               .append(';')
               .append(' ');
      */
    }

    //    Stmt target = getDefaultTarget();
    sb.append("    ").append(Jimple.DEFAULT).append(": ");
    //            .append(Jimple.GOTO).append(" ").append(target == this ? "self" :
    // target).append(';');
    sb.append(' ').append('}');

    return sb.toString();
  }

  @Override
  public void toString(@Nonnull StmtPrinter stmtPrinter) {
    stmtPrinter.literal(Jimple.SWITCH);
    stmtPrinter.literal("(");
    getKey().toString(stmtPrinter);
    stmtPrinter.literal(")");
    stmtPrinter.newline();
    stmtPrinter.incIndent();
    stmtPrinter.handleIndent();
    stmtPrinter.literal("{");
    stmtPrinter.newline();

    final List<Stmt> targets = stmtPrinter.branchTargets(this);

    final int size = values.size();
<<<<<<< HEAD
    for (int i = 1; i < size; i++) {
=======
    for (int i = 0; i < size; i++) {
>>>>>>> 392b6e2a
      stmtPrinter.handleIndent();
      stmtPrinter.literal(Jimple.CASE);
      stmtPrinter.literal(" ");
      stmtPrinter.constant(values.get(i));
      stmtPrinter.literal(": ");
      stmtPrinter.literal(Jimple.GOTO);
      stmtPrinter.literal(" ");
<<<<<<< HEAD
      stmtPrinter.stmtRef(targets.get(i), true);
=======
      stmtPrinter.stmtRef(targets.get(i + 1), true);
>>>>>>> 392b6e2a
      stmtPrinter.literal(";");

      stmtPrinter.newline();
    }

    stmtPrinter.handleIndent();
    stmtPrinter.literal(Jimple.DEFAULT);
    stmtPrinter.literal(": ");
    stmtPrinter.literal(Jimple.GOTO);
    stmtPrinter.literal(" ");
    stmtPrinter.stmtRef(targets.get(0), true);
    stmtPrinter.literal(";");

    stmtPrinter.decIndent();
    stmtPrinter.newline();
    stmtPrinter.handleIndent();
    stmtPrinter.literal("}");
  }

  @Nonnull
  public JSwitchStmt withKey(@Nonnull Immediate key) {
    return new JSwitchStmt(key, getValues(), getPositionInfo());
  }

  @Nonnull
  public JSwitchStmt withValues(@Nonnull List<IntConstant> values) {
    return new JSwitchStmt(getKey(), values, getPositionInfo());
  }

  @Nonnull
  public JSwitchStmt withPositionInfo(@Nonnull StmtPositionInfo positionInfo) {
    return new JSwitchStmt(getKey(), getValues(), positionInfo);
  }
}<|MERGE_RESOLUTION|>--- conflicted
+++ resolved
@@ -22,26 +22,11 @@
  */
 public class JSwitchStmt extends BranchingStmt implements Copyable {
 
-<<<<<<< HEAD
-  private final Immediate key;
-=======
   private final ValueBox keyBox;
->>>>>>> 392b6e2a
   private List<IntConstant> values;
   private final boolean isTableSwitch;
 
   private JSwitchStmt(
-<<<<<<< HEAD
-      boolean isTableSwitch, @Nonnull StmtPositionInfo positionInfo, @Nonnull Immediate key) {
-    super(positionInfo);
-    this.isTableSwitch = isTableSwitch;
-    this.key = key;
-  }
-
-  public JSwitchStmt(
-      @Nonnull Immediate key, int lowIndex, int highIndex, @Nonnull StmtPositionInfo positionInfo) {
-    this(true, positionInfo, key);
-=======
       boolean isTableSwitch, @Nonnull StmtPositionInfo positionInfo, @Nonnull ValueBox keyBox) {
     super(positionInfo);
     this.isTableSwitch = isTableSwitch;
@@ -59,7 +44,6 @@
       int highIndex,
       @Nonnull StmtPositionInfo positionInfo) {
     this(true, positionInfo, keyBox);
->>>>>>> 392b6e2a
 
     if (lowIndex > highIndex) {
       throw new RuntimeException(
@@ -83,13 +67,6 @@
 
   /** Constructs a new JSwitchStmt. lookupValues should be a list of IntConst s. */
   public JSwitchStmt(
-<<<<<<< HEAD
-      @Nonnull Immediate key,
-      @Nonnull List<IntConstant> lookupValues,
-      @Nonnull StmtPositionInfo positionInfo) {
-    this(false, positionInfo, key);
-    values = Collections.unmodifiableList(new ArrayList<>(lookupValues));
-=======
       @Nonnull ValueBox keyBox,
       @Nonnull List<IntConstant> lookupValues,
       @Nonnull StmtPositionInfo positionInfo) {
@@ -102,7 +79,6 @@
       @Nonnull List<IntConstant> lookupValues,
       @Nonnull StmtPositionInfo positionInfo) {
     this(Jimple.newImmediateBox(key), lookupValues, positionInfo);
->>>>>>> 392b6e2a
   }
 
   public boolean isTableSwitch() {
@@ -113,31 +89,20 @@
     return body.getBranchTargetsOf(this).get(0);
   }
 
-<<<<<<< HEAD
-  public Immediate getKey() {
-    return key;
-=======
   public Value getKey() {
     return keyBox.getValue();
   }
 
   public final ValueBox getKeyBox() {
     return keyBox;
->>>>>>> 392b6e2a
   }
 
   @Override
   @Nonnull
   public List<Value> getUses() {
-<<<<<<< HEAD
-    final List<Value> uses = key.getUses();
-    List<Value> list = new ArrayList<>(uses.size() + 1);
-    list.add(key);
-=======
     final List<Value> uses = getKey().getUses();
     List<Value> list = new ArrayList<>(uses.size() + 1);
     list.add(getKey());
->>>>>>> 392b6e2a
     return list;
   }
 
@@ -233,11 +198,7 @@
     final List<Stmt> targets = stmtPrinter.branchTargets(this);
 
     final int size = values.size();
-<<<<<<< HEAD
-    for (int i = 1; i < size; i++) {
-=======
     for (int i = 0; i < size; i++) {
->>>>>>> 392b6e2a
       stmtPrinter.handleIndent();
       stmtPrinter.literal(Jimple.CASE);
       stmtPrinter.literal(" ");
@@ -245,11 +206,7 @@
       stmtPrinter.literal(": ");
       stmtPrinter.literal(Jimple.GOTO);
       stmtPrinter.literal(" ");
-<<<<<<< HEAD
-      stmtPrinter.stmtRef(targets.get(i), true);
-=======
       stmtPrinter.stmtRef(targets.get(i + 1), true);
->>>>>>> 392b6e2a
       stmtPrinter.literal(";");
 
       stmtPrinter.newline();
