--- conflicted
+++ resolved
@@ -140,11 +140,7 @@
 
     // Print extension
     {
-<<<<<<< HEAD
-      Optional<JavaClassType> superclassSignature = cl.getSuperClass();
-=======
       Optional<ClassType> superclassSignature = cl.getSuperclass();
->>>>>>> 81a83ca9
 
       superclassSignature.ifPresent(
           javaClassSignature -> {
