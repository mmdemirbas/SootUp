package de.upb.swt.soot.java.sourcecode.inputlocation;

import de.upb.swt.soot.core.IdentifierFactory;
import de.upb.swt.soot.core.frontend.AbstractClassSource;
import de.upb.swt.soot.core.frontend.ResolveException;
<<<<<<< HEAD
import de.upb.swt.soot.core.inputlocation.AnalysisInputLocation;
import de.upb.swt.soot.core.inputlocation.ClassLoadingOptions;
import de.upb.swt.soot.core.types.ReferenceType;
=======
import de.upb.swt.soot.core.inputlocation.AbstractAnalysisInputLocation;
import de.upb.swt.soot.core.types.ClassType;
>>>>>>> a1226f92
import de.upb.swt.soot.java.sourcecode.frontend.WalaClassLoader;
import de.upb.swt.soot.java.sourcecode.frontend.WalaJavaClassProvider;
import java.nio.file.Paths;
import java.util.Collection;
import java.util.Optional;
import java.util.Set;
import javax.annotation.Nonnull;
import javax.annotation.Nullable;
import org.slf4j.Logger;
import org.slf4j.LoggerFactory;

/**
 * An implementation of the {@link AnalysisInputLocation} interface for the Java source code path.
 *
 * @author Linghui Luo
 */
public class JavaSourcePathAnalysisInputLocation implements AnalysisInputLocation {

  private static final Logger log =
      LoggerFactory.getLogger(JavaSourcePathAnalysisInputLocation.class);

  @Nonnull private final Set<String> sourcePaths;
  private final String exclusionFilePath;

  /**
   * Create a {@link JavaSourcePathAnalysisInputLocation} which locates java source code in the
   * given source path.
   *
   * @param sourcePaths the source code path to search in
   */
  public JavaSourcePathAnalysisInputLocation(@Nonnull Set<String> sourcePaths) {
    this(sourcePaths, null);
  }

  /**
   * Create a {@link JavaSourcePathAnalysisInputLocation} which locates java source code in the
   * given source path.
   *
   * @param sourcePaths the source code path to search in
   */
  public JavaSourcePathAnalysisInputLocation(
      @Nonnull Set<String> sourcePaths, @Nullable String exclusionFilePath) {
    this.sourcePaths = sourcePaths;
    this.exclusionFilePath = exclusionFilePath;
  }

  @Nonnull
  @Override
  public Optional<? extends AbstractClassSource> getClassSource(@Nonnull ReferenceType type) {
    return getClassSource(type, SourcecodeClassLoadingOptions.Default);
  }

  @Nonnull
  @Override
  public Collection<? extends AbstractClassSource> getClassSources(
      @Nonnull IdentifierFactory identifierFactory) {
    return getClassSources(identifierFactory, SourcecodeClassLoadingOptions.Default);
  }

  @Override
  @Nonnull
  public Collection<? extends AbstractClassSource> getClassSources(
      @Nonnull IdentifierFactory identifierFactory,
      @Nonnull ClassLoadingOptions classLoadingOptions) {
    return new WalaClassLoader(sourcePaths, exclusionFilePath).getClassSources();
  }

  @Override
  @Nonnull
<<<<<<< HEAD
  public Optional<? extends AbstractClassSource> getClassSource(
      @Nonnull ReferenceType type, @Nonnull ClassLoadingOptions classLoadingOptions) {
=======
  public Optional<? extends AbstractClassSource> getClassSource(@Nonnull ClassType type) {
>>>>>>> a1226f92
    for (String path : sourcePaths) {
      try {
        return Optional.of(
            new WalaJavaClassProvider(exclusionFilePath)
                .createClassSource(this, Paths.get(path), type));
      } catch (ResolveException e) {
        log.debug(type + " not found in sourcePath " + path, e);
      }
    }
    return Optional.empty();
  }
}<|MERGE_RESOLUTION|>--- conflicted
+++ resolved
@@ -3,14 +3,9 @@
 import de.upb.swt.soot.core.IdentifierFactory;
 import de.upb.swt.soot.core.frontend.AbstractClassSource;
 import de.upb.swt.soot.core.frontend.ResolveException;
-<<<<<<< HEAD
 import de.upb.swt.soot.core.inputlocation.AnalysisInputLocation;
 import de.upb.swt.soot.core.inputlocation.ClassLoadingOptions;
-import de.upb.swt.soot.core.types.ReferenceType;
-=======
-import de.upb.swt.soot.core.inputlocation.AbstractAnalysisInputLocation;
 import de.upb.swt.soot.core.types.ClassType;
->>>>>>> a1226f92
 import de.upb.swt.soot.java.sourcecode.frontend.WalaClassLoader;
 import de.upb.swt.soot.java.sourcecode.frontend.WalaJavaClassProvider;
 import java.nio.file.Paths;
@@ -59,7 +54,7 @@
 
   @Nonnull
   @Override
-  public Optional<? extends AbstractClassSource> getClassSource(@Nonnull ReferenceType type) {
+  public Optional<? extends AbstractClassSource> getClassSource(@Nonnull ClassType type) {
     return getClassSource(type, SourcecodeClassLoadingOptions.Default);
   }
 
@@ -80,12 +75,8 @@
 
   @Override
   @Nonnull
-<<<<<<< HEAD
   public Optional<? extends AbstractClassSource> getClassSource(
-      @Nonnull ReferenceType type, @Nonnull ClassLoadingOptions classLoadingOptions) {
-=======
-  public Optional<? extends AbstractClassSource> getClassSource(@Nonnull ClassType type) {
->>>>>>> a1226f92
+      @Nonnull ClassType type, @Nonnull ClassLoadingOptions classLoadingOptions) {
     for (String path : sourcePaths) {
       try {
         return Optional.of(
