--- conflicted
+++ resolved
@@ -7,18 +7,15 @@
 import de.upb.swt.soot.core.model.SootMethod;
 import de.upb.swt.soot.core.signatures.MethodSignature;
 import de.upb.swt.soot.core.types.ClassType;
-<<<<<<< HEAD
 import de.upb.swt.soot.java.core.JavaSootMethod;
-import java.util.ArrayList;
-=======
->>>>>>> e35d5420
+import java.util.Collections;
 import java.util.function.Function;
 import javax.annotation.Nonnull;
 import javax.annotation.Nullable;
 
 // TODO: [ms] is it possible to get rid of this class? necessity to hold DebuggingInformation
 // (getDebugInfo is not called)
-public class WalaSootMethod extends SootMethod {
+public class WalaSootMethod extends JavaSootMethod {
 
   @Nullable private final DebuggingInformation debugInfo;
 
@@ -42,7 +39,7 @@
         methodSignature,
         modifiers,
         thrownExceptions,
-        new ArrayList() // TODO: [ms] implement annotations
+        Collections.emptyList() // TODO: [ms] implement annotations
         );
     this.debugInfo = debugInfo;
   }
@@ -67,10 +64,6 @@
         debugInfo);
   }
 
-<<<<<<< HEAD
-=======
-  // TODO: [ms] check if withers are used by javasourcecodefrontend -> otherwise superfluous
->>>>>>> e35d5420
   @Nonnull
   public JavaSootMethod withSource(MethodSource source) {
     return new WalaSootMethod(source, getSignature(), getModifiers(), exceptions, debugInfo);
