package de.upb.swt.soot.java.sourcecode;

/*-
 * #%L
 * Soot - a J*va Optimization Framework
 * %%
 * Copyright (C) 2019-2020 Linghui Luo, Christian Brüggemann, Markus Schmidt
 * %%
 * This program is free software: you can redistribute it and/or modify
 * it under the terms of the GNU Lesser General Public License as
 * published by the Free Software Foundation, either version 2.1 of the
 * License, or (at your option) any later version.
 *
 * This program is distributed in the hope that it will be useful,
 * but WITHOUT ANY WARRANTY; without even the implied warranty of
 * MERCHANTABILITY or FITNESS FOR A PARTICULAR PURPOSE.  See the
 * GNU General Lesser Public License for more details.
 *
 * You should have received a copy of the GNU General Lesser Public
 * License along with this program.  If not, see
 * <http://www.gnu.org/licenses/lgpl-2.1.html>.
 * #L%
 */

import de.upb.swt.soot.core.model.SootClass;
import de.upb.swt.soot.core.model.SootMethod;
import de.upb.swt.soot.core.model.SourceType;
import de.upb.swt.soot.core.signatures.MethodSignature;
import de.upb.swt.soot.java.sourcecode.frontend.WalaJavaClassProvider;
import java.util.Optional;

public class WalaClassLoaderTestUtils {

  public static Optional<SootMethod> getSootMethod(
      WalaJavaClassProvider WalaJavaClassProvider, MethodSignature signature) {
    // We let getClassSource do the hard work for us. This also
    // initializes the SootMethod correctly to know about its declaring
    // class.
    return WalaJavaClassProvider.getClassSource(signature.getDeclClassType())
        .map(cs -> new SootClass(cs, SourceType.Application))
<<<<<<< HEAD
        .flatMap(sootClass -> sootClass.getMethod(signature.getSubSignature()));
=======
        .flatMap(sootClass -> (Optional<SootMethod>) sootClass.getMethod(signature));
>>>>>>> c5bd552a
  }
}<|MERGE_RESOLUTION|>--- conflicted
+++ resolved
@@ -38,10 +38,7 @@
     // class.
     return WalaJavaClassProvider.getClassSource(signature.getDeclClassType())
         .map(cs -> new SootClass(cs, SourceType.Application))
-<<<<<<< HEAD
-        .flatMap(sootClass -> sootClass.getMethod(signature.getSubSignature()));
-=======
-        .flatMap(sootClass -> (Optional<SootMethod>) sootClass.getMethod(signature));
->>>>>>> c5bd552a
+        .flatMap(
+            sootClass -> sootClass.getMethod((Optional<SootMethod>) signature.getSubSignature()));
   }
 }