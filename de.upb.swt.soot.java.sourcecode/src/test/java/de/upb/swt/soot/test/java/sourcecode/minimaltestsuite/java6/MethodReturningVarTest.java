--- conflicted
+++ resolved
@@ -9,103 +9,7 @@
 import org.junit.experimental.categories.Category;
 
 @Category(Java8Test.class)
-<<<<<<< HEAD
-public class MethodReturningVarTest {
-  private String srcDir = "src/test/resources/minimaltestsuite/java6/";
-  private String className = "MethodReturningVar";
-  private LoadClassesWithWala loadClassesWithWala = new LoadClassesWithWala();
-  // TODO extends MinimalTestSuiteBase
-  @Before
-  public void loadClasses() {
-    loadClassesWithWala.classLoader(srcDir, className);
-  }
-
-  @Test
-  public void shortVariableTest() {
-    Optional<SootMethod> m =
-        WalaClassLoaderTestUtils.getSootMethod(
-            loadClassesWithWala.loader,
-            loadClassesWithWala.identifierFactory.getMethodSignature(
-                "shortVariable",
-                loadClassesWithWala.declareClassSig,
-                "short",
-                Collections.emptyList()));
-    assertTrue(m.isPresent());
-    SootMethod method = m.get();
-    Utils.print(method, false);
-    Body body = method.getBody();
-    assertNotNull(body);
-
-    List<String> actualStmts =
-        body.getStmts().stream()
-            .map(Stmt::toString)
-            .collect(Collectors.toCollection(ArrayList::new));
-
-    List<String> expectedStmts =
-        Stream.of("r0 := @this: MethodReturningVar", "$i0 = 10", "return $i0")
-            .collect(Collectors.toCollection(ArrayList::new));
-
-    assertEquals(expectedStmts, actualStmts);
-  }
-
-  @Test
-  public void byteVariableTest() {
-    Optional<SootMethod> m =
-        WalaClassLoaderTestUtils.getSootMethod(
-            loadClassesWithWala.loader,
-            loadClassesWithWala.identifierFactory.getMethodSignature(
-                "byteVariable",
-                loadClassesWithWala.declareClassSig,
-                "byte",
-                Collections.emptyList()));
-    assertTrue(m.isPresent());
-    SootMethod method = m.get();
-    Utils.print(method, false);
-    Body body = method.getBody();
-    assertNotNull(body);
-
-    List<String> actualStmts =
-        body.getStmts().stream()
-            .map(Stmt::toString)
-            .collect(Collectors.toCollection(ArrayList::new));
-
-    List<String> expectedStmts =
-        Stream.of("r0 := @this: MethodReturningVar", "$i0 = 0", "return $i0")
-            .collect(Collectors.toCollection(ArrayList::new));
-
-    assertEquals(expectedStmts, actualStmts);
-  }
-
-  @Test
-  public void charVariableTest() {
-    Optional<SootMethod> m =
-        WalaClassLoaderTestUtils.getSootMethod(
-            loadClassesWithWala.loader,
-            loadClassesWithWala.identifierFactory.getMethodSignature(
-                "charVariable",
-                loadClassesWithWala.declareClassSig,
-                "char",
-                Collections.emptyList()));
-    assertTrue(m.isPresent());
-    SootMethod method = m.get();
-    Utils.print(method, false);
-    Body body = method.getBody();
-    assertNotNull(body);
-
-    List<String> actualStmts =
-        body.getStmts().stream()
-            .map(Stmt::toString)
-            .collect(Collectors.toCollection(ArrayList::new));
-
-    List<String> expectedStmts =
-        Stream.of("r0 := @this: MethodReturningVar", "$i0 = 97", "return $i0")
-            .collect(Collectors.toCollection(ArrayList::new));
-
-    assertEquals(expectedStmts, actualStmts);
-  }
-=======
 public class MethodReturningVarTest extends MinimalTestSuiteBase {
->>>>>>> e8fffb83
 
   @Test
   public void defaultTest() {
