package de.upb.swt.soot.test.java.sourcecode.minimaltestsuite;

import static org.junit.Assert.*;

import categories.Java8Test;
import de.upb.swt.soot.core.model.Body;
import de.upb.swt.soot.core.model.SootMethod;
import de.upb.swt.soot.core.signatures.MethodSignature;
import de.upb.swt.soot.core.types.ClassType;
import de.upb.swt.soot.core.util.Utils;
import de.upb.swt.soot.java.core.JavaIdentifierFactory;
import de.upb.swt.soot.java.core.JavaProject;
import de.upb.swt.soot.java.core.JavaSootClass;
import de.upb.swt.soot.java.core.language.JavaLanguage;
import de.upb.swt.soot.java.core.types.JavaClassType;
import de.upb.swt.soot.java.core.views.JavaView;
import de.upb.swt.soot.java.sourcecode.inputlocation.JavaSourcePathAnalysisInputLocation;
import java.io.File;
import java.util.List;
import java.util.Optional;
import java.util.stream.Collectors;
import java.util.stream.Stream;
import org.junit.ClassRule;
import org.junit.experimental.categories.Category;
import org.junit.rules.TestWatcher;
import org.junit.runner.Description;

/**
 * @author Markus Schmidt
 * @author Hasitha Rajapakse
 * @author Kaustubh Kelkar
 */
@Category(Java8Test.class)
public abstract class MinimalSourceTestSuiteBase {

  static final String baseDir = "../shared-test-resources/miniTestSuite/";
  protected JavaIdentifierFactory identifierFactory = JavaIdentifierFactory.getInstance();

  @ClassRule public static CustomTestWatcher customTestWatcher = new CustomTestWatcher();

  public static class CustomTestWatcher extends TestWatcher {
    private String classPath = MinimalSourceTestSuiteBase.class.getSimpleName();
    private JavaView javaView;

    /** Load WalaClassLoader once for each test directory */
    @Override
    protected void starting(Description description) {
      String prevClassDirName = getTestDirectoryName(getClassPath());
      setClassPath(description.getClassName());
      if (!prevClassDirName.equals(getTestDirectoryName(getClassPath()))) {
        JavaProject project =
            JavaProject.builder(new JavaLanguage(8))
                .addClassPath(
                    new JavaSourcePathAnalysisInputLocation(
                        baseDir
                            + File.separator
                            + getTestDirectoryName(getClassPath())
                            + File.separator
                            + "source"
                            + File.separator))
                .build();
        javaView = project.createOnDemandView();
        setJavaView(javaView);
      }
    }

    public String getClassPath() {
      return classPath;
    }

    private void setClassPath(String classPath) {
      this.classPath = classPath;
    }

    private void setJavaView(JavaView javaView) {
      this.javaView = javaView;
    }

    public JavaView getJavaView() {
      return javaView;
    }
  }

  public MethodSignature getMethodSignature() {
    fail("getMethodSignature() is used but not overridden");
    return null;
  }

  public List<String> expectedBodyStmts() {
    fail("expectedBodyStmts() is used but not overridden");
    return null;
  }

  /**
   * @return the name of the parent directory - assuming the directory structure is only one level
   *     deep
   */
  public static String getTestDirectoryName(String classPath) {
    String[] classPathArray = classPath.split("\\.");
    String testDirectoryName = "";
    if (classPathArray.length > 1) {
      testDirectoryName = classPathArray[classPathArray.length - 2];
    }
    return testDirectoryName;
  }

  /**
   * @return the name of the class - assuming the testname unit has "Test" appended to the
   *     respective name of the class
   */
  public String getClassName(String classPath) {
    String[] classPathArray = classPath.split("\\.");
    String className =
        classPathArray[classPathArray.length - 1].substring(
            0, classPathArray[classPathArray.length - 1].length() - 4);
    return className;
  }

  protected JavaClassType getDeclaredClassSignature() {
    return identifierFactory.getClassType(getClassName(customTestWatcher.classPath));
  }

  public JavaSootClass loadClass(ClassType clazz) {
    Optional<JavaSootClass> cs = customTestWatcher.getJavaView().getClass(clazz);
    assertTrue("no matching class signature found", cs.isPresent());
    return cs.get();
  }

  public SootMethod loadMethod(MethodSignature methodSignature) {
<<<<<<< HEAD
    SootClass clazz = loadClass(methodSignature.getDeclClassType());
    Optional<SootMethod> m = clazz.getMethod(methodSignature.getSubSignature());
=======
    JavaSootClass clazz = loadClass(methodSignature.getDeclClassType());
    Optional<? extends SootMethod> m = clazz.getMethod(methodSignature);
>>>>>>> c5bd552a
    assertTrue("No matching method signature found", m.isPresent());
    return m.get();
  }

  public void assertJimpleStmts(SootMethod method, List<String> expectedStmts) {
    Body body = method.getBody();
    assertNotNull(body);

    List<String> actualStmts = Utils.bodyStmtsAsStrings(body);

    if (!expectedStmts.equals(actualStmts)) {
      System.out.println(Utils.printJimpleStmtsForTest(Utils.filterJimple(actualStmts.stream())));
      assertEquals(expectedStmts, actualStmts);
    }
  }

  public List<String> expectedBodyStmts(String... jimpleLines) {
    return Stream.of(jimpleLines).collect(Collectors.toList());
  }
}<|MERGE_RESOLUTION|>--- conflicted
+++ resolved
@@ -127,13 +127,8 @@
   }
 
   public SootMethod loadMethod(MethodSignature methodSignature) {
-<<<<<<< HEAD
-    SootClass clazz = loadClass(methodSignature.getDeclClassType());
-    Optional<SootMethod> m = clazz.getMethod(methodSignature.getSubSignature());
-=======
     JavaSootClass clazz = loadClass(methodSignature.getDeclClassType());
-    Optional<? extends SootMethod> m = clazz.getMethod(methodSignature);
->>>>>>> c5bd552a
+    Optional<? extends SootMethod> m = clazz.getMethod(methodSignature.getSubSignature());
     assertTrue("No matching method signature found", m.isPresent());
     return m.get();
   }
