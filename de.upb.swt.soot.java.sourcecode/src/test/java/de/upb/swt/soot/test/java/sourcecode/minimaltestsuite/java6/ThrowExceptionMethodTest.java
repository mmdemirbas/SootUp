package de.upb.swt.soot.test.java.sourcecode.minimaltestsuite.java6;

<<<<<<< HEAD
=======
import static org.junit.Assert.assertTrue;

>>>>>>> 038b3166
import de.upb.swt.soot.core.model.SootMethod;
import de.upb.swt.soot.core.signatures.MethodSignature;
import de.upb.swt.soot.test.java.sourcecode.minimaltestsuite.MinimalSourceTestSuiteBase;
import java.util.ArrayList;
import java.util.Collections;
import java.util.List;
import java.util.stream.Collectors;
import java.util.stream.Stream;
import org.junit.Ignore;

/** @author Kaustubh Kelkar */
public class ThrowExceptionMethodTest extends MinimalSourceTestSuiteBase {

  public MethodSignature getMethodSignature() {
    return identifierFactory.getMethodSignature(
        "divideByZero", getDeclaredClassSignature(), "void", Collections.emptyList());
  }
<<<<<<< HEAD
=======

  public MethodSignature getThrowCustomExceptionSignature() {
    return identifierFactory.getMethodSignature(
        "throwCustomException", getDeclaredClassSignature(), "void", Collections.emptyList());
  }
>>>>>>> 038b3166

  @Override
  public void defaultTest() {
    super.defaultTest();
<<<<<<< HEAD
    SootMethod method = loadMethod(getMethodSignature1());
    assertJimpleStmts(method, expectedBodyStmts1());
    method = loadMethod(getMethodSignature2());
    assertJimpleStmts(method, expectedBodyStmts2());

    // TODO: [KK] Checking methods' signatures for exceptions
    // How to check for exceptions in method signature
    // [ms]: method.getExceptionSignatures()

=======
    SootMethod method = loadMethod(getMethodSignature());
    assertJimpleStmts(method, expectedBodyStmts());
    assertTrue(
        method.getExceptionSignatures().stream()
            .anyMatch(classType -> classType.getClassName().equals("ArithmeticException")));
    /** TODO can not detect the custom exception a */
  }

  @Ignore
  public void ignoreTest() {
    SootMethod method = loadMethod(getThrowCustomExceptionSignature());
    assertJimpleStmts(method, expectedBodyStmts1());
    assertTrue(
        method.getExceptionSignatures().stream()
            .anyMatch(classType -> classType.getClassName().equals("CustomException")));
>>>>>>> 038b3166
  }

  @Override
  public List<String> expectedBodyStmts() {
    return Stream.of("r0 := @this: ThrowExceptionMethod", "$i0 = 8 / 0", "return")
        .collect(Collectors.toCollection(ArrayList::new));
  }

  public MethodSignature getMethodSignature1() {
    return identifierFactory.getMethodSignature(
        "throwCustomException", getDeclaredClassSignature(), "void", Collections.emptyList());
  }

  public List<String> expectedBodyStmts1() {
    return Stream.of(
            "r0 := @this: ThrowExceptionMethod",
            "$r1 = new CustomException",
            "specialinvoke $r1.<CustomException: void <init>()>()",
            "throw $r1",
            "return")
        .collect(Collectors.toCollection(ArrayList::new));
  }
}<|MERGE_RESOLUTION|>--- conflicted
+++ resolved
@@ -1,10 +1,7 @@
 package de.upb.swt.soot.test.java.sourcecode.minimaltestsuite.java6;
 
-<<<<<<< HEAD
-=======
 import static org.junit.Assert.assertTrue;
 
->>>>>>> 038b3166
 import de.upb.swt.soot.core.model.SootMethod;
 import de.upb.swt.soot.core.signatures.MethodSignature;
 import de.upb.swt.soot.test.java.sourcecode.minimaltestsuite.MinimalSourceTestSuiteBase;
@@ -22,29 +19,15 @@
     return identifierFactory.getMethodSignature(
         "divideByZero", getDeclaredClassSignature(), "void", Collections.emptyList());
   }
-<<<<<<< HEAD
-=======
 
   public MethodSignature getThrowCustomExceptionSignature() {
     return identifierFactory.getMethodSignature(
         "throwCustomException", getDeclaredClassSignature(), "void", Collections.emptyList());
   }
->>>>>>> 038b3166
 
   @Override
   public void defaultTest() {
     super.defaultTest();
-<<<<<<< HEAD
-    SootMethod method = loadMethod(getMethodSignature1());
-    assertJimpleStmts(method, expectedBodyStmts1());
-    method = loadMethod(getMethodSignature2());
-    assertJimpleStmts(method, expectedBodyStmts2());
-
-    // TODO: [KK] Checking methods' signatures for exceptions
-    // How to check for exceptions in method signature
-    // [ms]: method.getExceptionSignatures()
-
-=======
     SootMethod method = loadMethod(getMethodSignature());
     assertJimpleStmts(method, expectedBodyStmts());
     assertTrue(
@@ -60,7 +43,6 @@
     assertTrue(
         method.getExceptionSignatures().stream()
             .anyMatch(classType -> classType.getClassName().equals("CustomException")));
->>>>>>> 038b3166
   }
 
   @Override
