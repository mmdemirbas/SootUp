/** @author: Hasitha Rajapakse */
package de.upb.swt.soot.test.java.sourcecode.minimaltestsuite.java6;

import categories.Java8Test;
import de.upb.swt.soot.core.model.SootMethod;
import de.upb.swt.soot.core.signatures.MethodSignature;
import de.upb.swt.soot.test.java.sourcecode.minimaltestsuite.MinimalSourceTestSuiteBase;
import java.util.*;
import org.junit.Ignore;
import org.junit.experimental.categories.Category;

@Category(Java8Test.class)
public class SwitchCaseStatementTest extends MinimalSourceTestSuiteBase {

  @Ignore
<<<<<<< HEAD
  public void test() {
=======
  // FIXME: [ms] only 3 successor flows from switch but 4 needed
  public void switchCaseStatementEnumKey() {
>>>>>>> b3901421
    SootMethod method = loadMethod(getMethodSignature("switchCaseStatementEnum"));
    assertJimpleStmts(
        method,
        expectedBodyStmts(
            "r0 := @this: SwitchCaseStatement",
            "$r1 = <SwitchCaseStatement$Color: SwitchCaseStatement$Color RED>",
            "$r2 = \"\"",
            "$r3 = <SwitchCaseStatement$Color: SwitchCaseStatement$Color RED>",
            "if $r1 == $r3 goto label1",
            "$r4 = <SwitchCaseStatement$Color: SwitchCaseStatement$Color GREEN>",
            "if $r1 == $r4 goto label2",
            "goto label3",
            "label1:",
            "$r5 = <SwitchCaseStatement$Color: SwitchCaseStatement$Color RED>",
            "$r2 = \"red\"",
            "goto label4",
            "label2:",
            "$r6 = <SwitchCaseStatement$Color: SwitchCaseStatement$Color GREEN>",
            "$r2 = \"green\"",
            "goto label4",
            "label3:",
            "$r2 = \"invalid\"",
            "goto label4",
            "label4:",
            "return"));
  }

  @Ignore
  public void testSwitchWithInt() {
    // FIXME: [ms] Jimple is not correct
    // 1. multiple goto labels are null
    // 2. default label is missing
    // 3. order of statements is not correct: the assignment of case 2 is after *goto label* and
    // before another label
    // 4. $r1 = null (refers to "String str;" ) is NullType; current state: set it to UnknownType

    SootMethod method = loadMethod(getMethodSignature("switchCaseStatementInt"));
    assertJimpleStmts(
        method,
        expectedBodyStmts(
            "r0 := @this: SwitchCaseStatement",
            "$i0 = 5",
            "$u0 = null",
<<<<<<< HEAD
            "switch($i0)",
            "case 1: goto label1",
            "case 2: goto label2",
            "case 3: goto label3",
            "default: goto label4",
            "label1:",
            "$u0 = \"one\"",
            "goto label5",
            "label2:",
            "$u0 = \"two\"",
            "goto label5",
            "label3:",
            "$u0 = \"three\"",
            "goto label5",
            "label4:",
            "$u0 = \"invalid\"",
=======
            "switch($i0)",
            "case 1: goto label1",
            "case 2: goto label2",
            "case 3: goto label3",
            "default: goto label4",
            "label1:",
            "$u0 = \"one\"",
            "goto label5",
            "label2:",
            "$u0 = \"two\"",
            "goto label5",
            "label3:",
            "$u0 = \"three\"",
            "goto label5",
            "label4:",
            "$u0 = \"invalid\"",
            "label5:",
            "return"));
  }

  @Ignore
  public void testSwitchCaseWithoutDefault() {
    // FIXME: [ms] Jimple is not correct: target labels are wrong and jumped code has an offset by 1
    // another stmt
    SootMethod method = loadMethod(getMethodSignature("switchCaseWithoutDefault"));
    assertJimpleStmts(
        method,
        expectedBodyStmts(
            "r0 := @this: SwitchCaseStatement",
            "$i0 = 6",
            "$u0 = null",
            "switch($i0)",
            "case 1: goto label1",
            "case 2: goto label2",
            "case 3: goto label3",
            "default: goto label4",
            "label1:",
            "$u0 = \"one\"",
            "goto label4",
            "label2:",
            "$u0 = \"two\"",
            "goto label4",
            "label3:",
            "$u0 = \"three\"",
            "label4:",
            "return"));
  }

  @Ignore
  public void testSwitchCaseGroupedTargets() {
    // FIXME: [ms] Jimple is not correct; stmt in case as well as the target labels have an offset
    // by one
    SootMethod method = loadMethod(getMethodSignature("switchCaseGroupedTargets"));
    assertJimpleStmts(
        method,
        expectedBodyStmts(
            "r0 := @this: SwitchCaseStatement",
            "$i0 = 7",
            "$u0 = null",
            "switch($i0)",
            "case 1: goto label1",
            "case 2: goto label1",
            "case 3: goto label2",
            "default: goto label3",
            "label1:",
            "$u0 = \"first\"",
            "goto label4",
            "label2:",
            "$u0 = \"second\"",
            "goto label4",
            "label4:",
            "return"));
  }

  @Ignore
  public void testSwitchCaseGroupedTargetsDefault() {
    SootMethod method = loadMethod(getMethodSignature("switchCaseGroupedTargetsDefault"));
    assertJimpleStmts(
        method,
        expectedBodyStmts(
            "r0 := @this: SwitchCaseStatement",
            "$i0 = 8",
            "$u0 = null",
            "switch($i0)",
            "case 1: goto label1",
            "case 2: goto label1",
            "case 3: goto label2",
            "default: goto label3",
            "label1:",
            "$u0 = \"first\"",
            "goto label4",
            "label2:",
            "$u0 = \"second\"",
            "goto label4",
            "label3:",
            "$u0 = \"other\"",
            "label4:",
            "return"));
  }

  @Ignore
  // FIXME:[ms] buggy jimple from sourcecodefrontend
  public void switchCaseStatementCaseIncludingIf() {
    SootMethod method = loadMethod(getMethodSignature("switchCaseStatementCaseIncludingIf"));
    assertJimpleStmts(
        method,
        expectedBodyStmts(
            "r0 := @this: SwitchCaseStatement",
            "$i0 = 2",
            "$i1 = 0",
            "switch($i0)",
            "case 1: goto label4",
            "case 2: goto [?= null]",
            "case 3: goto [?= null]",
            "default: goto label1",
            "label1:",
            "$i1 = 1",
            "$z0 = $i0 == 666",
            "if $z0 == 0 goto label2",
            "$i1 = 11",
            "goto label3",
            "label2:",
            "$i1 = 12",
            "label3:",
            "goto label5",
            "$i1 = 2",
            "goto label5",
            "$i1 = 3",
            "label4:",
            "goto label5",
>>>>>>> b3901421
            "label5:",
            "return"));
  }

  @Ignore
<<<<<<< HEAD
  public void testSwitchCaseWithoutDefault() {
    // FIXME: [ms] Jimple is not correct: target labels are wrong and jumped code has an offset by 1
    // another stmt
    SootMethod method = loadMethod(getMethodSignature("switchCaseWithoutDefault"));
=======
  // FIXME:[ms] buggy jimple from sourcecodefrontend
  public void switchCaseStatementCaseIncludingSwitch() {
    SootMethod method = loadMethod(getMethodSignature("switchWithSwitch"));
>>>>>>> b3901421
    assertJimpleStmts(
        method,
        expectedBodyStmts(
            "r0 := @this: SwitchCaseStatement",
<<<<<<< HEAD
            "$i0 = 6",
            "$u0 = null",
            "switch($i0)",
            "case 1: goto label1",
            "case 2: goto label2",
            "case 3: goto label3",
            "default: goto label4",
            "label1:",
            "$u0 = \"one\"",
            "goto label4",
            "label2:",
            "$u0 = \"two\"",
            "goto label4",
            "label3:",
            "$u0 = \"three\"",
            "label4:",
            "return"));
  }

  @Ignore
  public void testSwitchCaseGroupedTargets() {
    // FIXME: [ms] Jimple is not correct; stmt in case as well as the target labels have an offset
    // by one
    SootMethod method = loadMethod(getMethodSignature("switchCaseGroupedTargets"));
    assertJimpleStmts(
        method,
        expectedBodyStmts(
            "r0 := @this: SwitchCaseStatement",
            "$i0 = 7",
            "$u0 = null",
            "switch($i0)",
            "case 1: goto label1",
            "case 2: goto label1",
            "case 3: goto label2",
            "default: goto label3",
            "label1:",
            "$u0 = \"first\"",
            "goto label4",
            "label2:",
            "$u0 = \"second\"",
            "goto label4",
            "label4:",
            "return"));
  }

  @Ignore
  public void testSwitchCaseGroupedTargetsDefault() {
    SootMethod method = loadMethod(getMethodSignature("switchCaseGroupedTargetsDefault"));
    assertJimpleStmts(
        method,
        expectedBodyStmts(
            "r0 := @this: SwitchCaseStatement",
            "$i0 = 8",
            "$u0 = null",
            "switch($i0)",
            "case 1: goto label1",
            "case 2: goto label1",
            "case 3: goto label2",
            "default: goto label3",
            "label1:",
            "$u0 = \"first\"",
            "goto label4",
            "label2:",
            "$u0 = \"second\"",
            "goto label4",
            "label3:",
            "$u0 = \"other\"",
            "label4:",
=======
            "$i0 = 2",
            "$i1 = 0",
            "switch($i0)",
            "case 1: goto label2",
            "case 2: goto [?= null]",
            "case 3: goto [?= null]",
            "default: goto label1",
            "label1:",
            "switch($i0)",
            "case 10: goto label4",
            "case 20: goto [?= null]",
            "default: goto label3",
            "label2:",
            "$i1 = 11",
            "label3:",
            "goto label4",
            "$i1 = 12",
            "goto label4",
            "label4:",
            "goto label8",
            "$i1 = 2",
            "switch($i0)",
            "case 20: goto label6",
            "case 30: goto [?= null]",
            "case 40: goto [?= null]",
            "default: goto label5",
            "$i1 = 220",
            "goto label7",
            "label5:",
            "$i1 = 230",
            "goto label7",
            "$i1 = 240",
            "label6:",
            "goto label7",
            "label7:",
            "goto label8",
            "$i1 = 3",
            "goto label8",
            "label8:",
>>>>>>> b3901421
            "return"));
  }

  public MethodSignature getMethodSignature(String methodName) {
    return identifierFactory.getMethodSignature(
        methodName, getDeclaredClassSignature(), "void", Collections.emptyList());
  }
}<|MERGE_RESOLUTION|>--- conflicted
+++ resolved
@@ -13,12 +13,8 @@
 public class SwitchCaseStatementTest extends MinimalSourceTestSuiteBase {
 
   @Ignore
-<<<<<<< HEAD
-  public void test() {
-=======
   // FIXME: [ms] only 3 successor flows from switch but 4 needed
   public void switchCaseStatementEnumKey() {
->>>>>>> b3901421
     SootMethod method = loadMethod(getMethodSignature("switchCaseStatementEnum"));
     assertJimpleStmts(
         method,
@@ -62,24 +58,6 @@
             "r0 := @this: SwitchCaseStatement",
             "$i0 = 5",
             "$u0 = null",
-<<<<<<< HEAD
-            "switch($i0)",
-            "case 1: goto label1",
-            "case 2: goto label2",
-            "case 3: goto label3",
-            "default: goto label4",
-            "label1:",
-            "$u0 = \"one\"",
-            "goto label5",
-            "label2:",
-            "$u0 = \"two\"",
-            "goto label5",
-            "label3:",
-            "$u0 = \"three\"",
-            "goto label5",
-            "label4:",
-            "$u0 = \"invalid\"",
-=======
             "switch($i0)",
             "case 1: goto label1",
             "case 2: goto label2",
@@ -210,96 +188,18 @@
             "$i1 = 3",
             "label4:",
             "goto label5",
->>>>>>> b3901421
             "label5:",
             "return"));
   }
 
   @Ignore
-<<<<<<< HEAD
-  public void testSwitchCaseWithoutDefault() {
-    // FIXME: [ms] Jimple is not correct: target labels are wrong and jumped code has an offset by 1
-    // another stmt
-    SootMethod method = loadMethod(getMethodSignature("switchCaseWithoutDefault"));
-=======
   // FIXME:[ms] buggy jimple from sourcecodefrontend
   public void switchCaseStatementCaseIncludingSwitch() {
     SootMethod method = loadMethod(getMethodSignature("switchWithSwitch"));
->>>>>>> b3901421
-    assertJimpleStmts(
-        method,
-        expectedBodyStmts(
-            "r0 := @this: SwitchCaseStatement",
-<<<<<<< HEAD
-            "$i0 = 6",
-            "$u0 = null",
-            "switch($i0)",
-            "case 1: goto label1",
-            "case 2: goto label2",
-            "case 3: goto label3",
-            "default: goto label4",
-            "label1:",
-            "$u0 = \"one\"",
-            "goto label4",
-            "label2:",
-            "$u0 = \"two\"",
-            "goto label4",
-            "label3:",
-            "$u0 = \"three\"",
-            "label4:",
-            "return"));
-  }
-
-  @Ignore
-  public void testSwitchCaseGroupedTargets() {
-    // FIXME: [ms] Jimple is not correct; stmt in case as well as the target labels have an offset
-    // by one
-    SootMethod method = loadMethod(getMethodSignature("switchCaseGroupedTargets"));
-    assertJimpleStmts(
-        method,
-        expectedBodyStmts(
-            "r0 := @this: SwitchCaseStatement",
-            "$i0 = 7",
-            "$u0 = null",
-            "switch($i0)",
-            "case 1: goto label1",
-            "case 2: goto label1",
-            "case 3: goto label2",
-            "default: goto label3",
-            "label1:",
-            "$u0 = \"first\"",
-            "goto label4",
-            "label2:",
-            "$u0 = \"second\"",
-            "goto label4",
-            "label4:",
-            "return"));
-  }
-
-  @Ignore
-  public void testSwitchCaseGroupedTargetsDefault() {
-    SootMethod method = loadMethod(getMethodSignature("switchCaseGroupedTargetsDefault"));
-    assertJimpleStmts(
-        method,
-        expectedBodyStmts(
-            "r0 := @this: SwitchCaseStatement",
-            "$i0 = 8",
-            "$u0 = null",
-            "switch($i0)",
-            "case 1: goto label1",
-            "case 2: goto label1",
-            "case 3: goto label2",
-            "default: goto label3",
-            "label1:",
-            "$u0 = \"first\"",
-            "goto label4",
-            "label2:",
-            "$u0 = \"second\"",
-            "goto label4",
-            "label3:",
-            "$u0 = \"other\"",
-            "label4:",
-=======
+    assertJimpleStmts(
+        method,
+        expectedBodyStmts(
+            "r0 := @this: SwitchCaseStatement",
             "$i0 = 2",
             "$i1 = 0",
             "switch($i0)",
@@ -339,7 +239,6 @@
             "$i1 = 3",
             "goto label8",
             "label8:",
->>>>>>> b3901421
             "return"));
   }
 
