
/*-
 * #%L
 * Soot - a J*va Optimization Framework
 * %%
 * Copyright (C) 1999 Patrice Pominville, Raja Vallee-Rai
 * %%
 * This program is free software: you can redistribute it and/or modify
 * it under the terms of the GNU Lesser General Public License as
 * published by the Free Software Foundation, either version 2.1 of the
 * License, or (at your option) any later version.
 * 
 * This program is distributed in the hope that it will be useful,
 * but WITHOUT ANY WARRANTY; without even the implied warranty of
 * MERCHANTABILITY or FITNESS FOR A PARTICULAR PURPOSE.  See the
 * GNU General Lesser Public License for more details.
 * 
 * You should have received a copy of the GNU General Lesser Public
 * License along with this program.  If not, see
 * <http://www.gnu.org/licenses/lgpl-2.1.html>.
 * #L%
 */

package de.upb.soot.graph;

import java.util.Iterator;
import java.util.List;

/**
 * Defines the notion of a directed graph.
 * 
 * @param <N>
 *          node type
 */
public interface DirectedGraph<N> extends Iterable<N> {
  /**
   * Returns a list of entry points for this graph.
   */
  List<N> getHeads();

  /** Returns a list of exit points for this graph. */
  List<N> getTails();

  /**
   * Returns a list of predecessors for the given node in the graph.
   */
  List<N> getPredsOf(N s);

  /**
   * Returns a list of successors for the given node in the graph.
   */
  List<N> getSuccsOf(N s);

  /**
   * Returns the node count for this graph.
   */
  int size();

  /**
   * Returns an iterator for the nodes in this graph. No specific ordering of the nodes is guaranteed.
   */
<<<<<<< HEAD
  @Override Iterator<N> iterator();
=======
  @Override
  Iterator<N> iterator();
>>>>>>> 9b3be17f
}<|MERGE_RESOLUTION|>--- conflicted
+++ resolved
@@ -59,10 +59,6 @@
   /**
    * Returns an iterator for the nodes in this graph. No specific ordering of the nodes is guaranteed.
    */
-<<<<<<< HEAD
-  @Override Iterator<N> iterator();
-=======
   @Override
   Iterator<N> iterator();
->>>>>>> 9b3be17f
 }