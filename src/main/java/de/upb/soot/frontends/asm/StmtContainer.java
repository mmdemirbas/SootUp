--- conflicted
+++ resolved
@@ -82,14 +82,6 @@
   }
 
   @Override
-<<<<<<< HEAD
-=======
-  public Stmt clone() {
-    throw new UnsupportedOperationException();
-  }
-
-  @Override
->>>>>>> 794f40b2
   public boolean fallsThrough() {
     throw new UnsupportedOperationException();
   }
