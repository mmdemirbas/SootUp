--- conflicted
+++ resolved
@@ -180,7 +180,7 @@
   /**
    * Convert a wala {@link AstField} to {@link SootField}.
    *
-   * @param klass
+   * @param classSig
    *          the class owns the field
    * @param walaField
    *          the wala field
@@ -199,7 +199,7 @@
   /**
    * Convert a wala {@link AstMethod} to {@link SootMethod} and add it into the given sootClass.
    *
-   * @param sootClass
+   * @param classSig
    *          the SootClass which should contain the converted SootMethod
    * @param walaMethod
    *          the walMethod to be converted
@@ -211,21 +211,14 @@
     if (walaMethod.symbolTable() != null) {
       for (int i = 0; i < walaMethod.getNumberOfParameters(); i++) {
         TypeReference type = walaMethod.getParameterType(i);
-<<<<<<< HEAD
-        if (!type.equals(walaMethod.getDeclaringClass().getReference())) {
-          Type paraType = convertType(type);
-          paraTypes.add(this.view.getSignatureFactory().getTypeSignature(paraType.toString()));
-          sigs.add(paraType.toString());
-=======
         if (i == 0) {
           if (!walaMethod.isStatic()) {
             // ignore this pointer
             continue;
           }
->>>>>>> 499b0a67
         }
         Type paraType = convertType(type);
-        paraTypes.add(this.view.getSignatureFacotry().getTypeSignature(paraType.toString()));
+        paraTypes.add(this.view.getSignatureFactory().getTypeSignature(paraType.toString()));
         sigs.add(paraType.toString());
       }
     }
@@ -405,6 +398,7 @@
   }
 
   private Optional<Body> createBody(SootMethod sootMethod, AstMethod walaMethod) {
+
     AbstractCFG<?, ?> cfg = walaMethod.cfg();
     if (cfg != null) {
       List<Trap> traps = new ArrayList<>();
