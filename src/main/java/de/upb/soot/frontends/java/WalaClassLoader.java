package de.upb.soot.frontends.java;

import com.ibm.wala.cast.java.ipa.callgraph.JavaSourceAnalysisScope;
import com.ibm.wala.cast.java.loader.JavaSourceLoaderImpl.JavaClass;
import com.ibm.wala.cast.java.translator.jdt.ecj.ECJClassLoaderFactory;
import com.ibm.wala.classLoader.ClassLoaderFactory;
import com.ibm.wala.classLoader.IClass;
import com.ibm.wala.classLoader.Module;
import com.ibm.wala.classLoader.SourceDirectoryTreeModule;
import com.ibm.wala.dalvik.classLoader.DexFileModule;
import com.ibm.wala.ipa.callgraph.AnalysisScope;
import com.ibm.wala.ipa.cha.ClassHierarchyException;
import com.ibm.wala.ipa.cha.ClassHierarchyFactory;
import com.ibm.wala.ipa.cha.IClassHierarchy;
import com.ibm.wala.properties.WalaProperties;
import com.ibm.wala.types.ClassLoaderReference;
import com.ibm.wala.types.TypeName;
import com.ibm.wala.util.config.FileOfClasses;
import com.ibm.wala.util.warnings.Warnings;
import de.upb.soot.core.SootClass;
import de.upb.soot.frontends.ClassSource;
import de.upb.soot.types.JavaClassType;
import java.io.File;
import java.io.FileInputStream;
import java.io.IOException;
import java.util.ArrayList;
import java.util.Collection;
import java.util.Collections;
import java.util.Iterator;
import java.util.List;
import java.util.Optional;
import java.util.Set;
import java.util.jar.JarFile;
import javax.annotation.Nullable;

/**
 * This class loads java source code using WALA's java source code front-end.
 *
 * @author Linghui Luo
 */
public class WalaClassLoader {
  private Set<String> sourcePath;
  private IClassHierarchy classHierarchy;
  private List<SootClass> sootClasses;
  private List<ClassSource> classSources;
  private AnalysisScope scope;
  private ClassLoaderFactory factory;

  private void addScopesForJava() {
    // disable System.err messages generated from eclipse jdt
    System.setProperty("wala.jdt.quiet", "true");
    scope = new JavaSourceAnalysisScope();
    try {
      // add standard libraries to scope
      String[] stdlibs = WalaProperties.getJ2SEJarFiles();
      for (String stdlib : stdlibs) {
        scope.addToScope(ClassLoaderReference.Primordial, new JarFile(stdlib));
      }
    } catch (IOException e) {
      e.printStackTrace();
    }
  }

  public WalaClassLoader(String sourceDirPath) {
    this(sourceDirPath, null);
  }

  public WalaClassLoader(Set<String> sourcePath) {
    this(sourcePath, "");
  }

  public WalaClassLoader(Set<String> sourcePath, @Nullable String exclusionFilePath) {
    addScopesForJava();
    this.sourcePath = sourcePath;
    try {
      // add the source directory to scope
      for (String path : sourcePath) {
        scope.addToScope(
            JavaSourceAnalysisScope.SOURCE, new SourceDirectoryTreeModule(new File(path)));
      }
      // set exclusions
      if (exclusionFilePath != null) {
        File exclusionFile = new File(exclusionFilePath);
        if (exclusionFile.isFile()) {
          FileOfClasses classes;
          classes = new FileOfClasses(new FileInputStream(exclusionFile));
          scope.setExclusions(classes);
        }
      }
      factory = new ECJClassLoaderFactory(scope.getExclusions());
    } catch (IOException e) {
      e.printStackTrace();
    }
  }

  public WalaClassLoader(Set<String> sourcePath, Set<String> libPath, String exclusionFilePath) {
    addScopesForJava();
    this.sourcePath = sourcePath;
    try {
      // add the source directory to scope
      for (String path : sourcePath) {
        scope.addToScope(
            JavaSourceAnalysisScope.SOURCE, new SourceDirectoryTreeModule(new File(path)));
      }
      // add Jars to scope
      for (String libJar : libPath) {
        scope.addToScope(ClassLoaderReference.Primordial, new JarFile(libJar));
      }
      // set exclusions
      if (exclusionFilePath != null) {
        File exclusionFile = new File(exclusionFilePath);
        if (exclusionFile.isFile()) {
          FileOfClasses classes;
          classes = new FileOfClasses(new FileInputStream(exclusionFile));
          scope.setExclusions(classes);
        }
      }
      factory = new ECJClassLoaderFactory(scope.getExclusions());
    } catch (IOException e) {
      e.printStackTrace();
    }
  }

  public WalaClassLoader(
      Set<String> sourcePath,
      String apkPath,
      String androidJar,
      @Nullable String exclusionFilePath) {
    addScopesForJava();
    this.sourcePath = sourcePath;
    try {
      // add the source directory to scope
      for (String path : sourcePath) {
        scope.addToScope(
            JavaSourceAnalysisScope.SOURCE, new SourceDirectoryTreeModule(new File(path)));
      }
      scope.setLoaderImpl(
          ClassLoaderReference.Application, "com.ibm.wala.dalvik.classLoader.WDexClassLoaderImpl");
      // add androidJar and apkPath to scope
      scope.addToScope(ClassLoaderReference.Primordial, new JarFile(androidJar));
      scope.addToScope(ClassLoaderReference.Application, DexFileModule.make(new File(apkPath)));
      // set exclusions
      if (exclusionFilePath != null) {
        File exclusionFile = new File(exclusionFilePath);
        if (exclusionFile.isFile()) {
          FileOfClasses classes;
          classes = new FileOfClasses(new FileInputStream(exclusionFile));
          scope.setExclusions(classes);
        }
      }
      factory = new ECJClassLoaderFactory(scope.getExclusions());
    } catch (IllegalArgumentException | IOException e) {
      throw new RuntimeException("Failed to construct WalaClassLoader", e);
    }
  }

  /**
   * Constructor used for loading classes from given source code path.
   *
   * @param sourceDirPath
   * @param exclusionFilePath
   */
  public WalaClassLoader(String sourceDirPath, @Nullable String exclusionFilePath) {
    addScopesForJava();
    this.sourcePath = Collections.singleton(sourceDirPath);
    try {
      // add the source directory to scope
      scope.addToScope(
          JavaSourceAnalysisScope.SOURCE, new SourceDirectoryTreeModule(new File(sourceDirPath)));
      // set exclusions
      if (exclusionFilePath != null) {
        File exclusionFile = new File(exclusionFilePath);
        if (exclusionFile.isFile()) {
          FileOfClasses classes;
          classes = new FileOfClasses(new FileInputStream(exclusionFile));
          scope.setExclusions(classes);
        }
      }
      factory = new ECJClassLoaderFactory(scope.getExclusions());
    } catch (IOException e) {
      e.printStackTrace();
    }
  }

  /**
   * Constructor used for LSP server.
   *
   * @param moduleFiles
   */
  public WalaClassLoader(Collection<? extends Module> moduleFiles) {
    addScopesForJava();
    for (Module m : moduleFiles) {
      scope.addToScope(JavaSourceAnalysisScope.SOURCE, m);
    }
    factory = new ECJClassLoaderFactory(scope.getExclusions());
  }

  /** Use WALA's JAVA source code front-end to build class hierarchy. */
  private void buildClassHierachy() {
    try {
      this.classHierarchy = ClassHierarchyFactory.make(scope, factory);
      Warnings.clear();
    } catch (ClassHierarchyException e) {
      e.printStackTrace();
    }
  }

  /**
   * Return ClassSources converted from WALA classes.
   *
   * @return list of classes
   */
  public List<ClassSource> getClassSources() {
    Iterator<IClass> it = iterateWalaClasses();
    if (classSources == null) {
      classSources = new ArrayList<>();
    }
    WalaIRToJimpleConverter walaToSoot = new WalaIRToJimpleConverter(this.sourcePath);
    while (it.hasNext()) {
      com.ibm.wala.cast.java.loader.JavaSourceLoaderImpl.JavaClass walaClass =
          (com.ibm.wala.cast.java.loader.JavaSourceLoaderImpl.JavaClass) it.next();
      ClassSource sootClass = walaToSoot.convertToClassSource(walaClass);
      classSources.add(sootClass);
    }
    return classSources;
  }

  /**
   * Return soot classes converted from WALA classes.
   *
   * @return list of classes
   * @deprecated The WalaClassLoader should not create instances of SootClass. This is the
   *     responsibility of the View.
   */
  @Deprecated
  public List<SootClass> getSootClasses() {
    Iterator<IClass> it = iterateWalaClasses();
    if (sootClasses == null) {
      sootClasses = new ArrayList<>();
    }
    WalaIRToJimpleConverter walaToSoot = new WalaIRToJimpleConverter(this.sourcePath);
    while (it.hasNext()) {
      com.ibm.wala.cast.java.loader.JavaSourceLoaderImpl.JavaClass walaClass =
          (com.ibm.wala.cast.java.loader.JavaSourceLoaderImpl.JavaClass) it.next();
      SootClass sootClass = walaToSoot.convertClass(walaClass);
      sootClasses.add(sootClass);
    }
    return sootClasses;
  }

  private Iterator<IClass> iterateWalaClasses() {
    if (classHierarchy == null) {
      try {
        buildClassHierachy();
      } catch (Exception e) {
        e.printStackTrace();
      }
    }
    return classHierarchy.getLoader(JavaSourceAnalysisScope.SOURCE).iterateAllClasses();
  }

  /**
   * Return a soot class with the given signature converted from a WALA class.
   *
   * @deprecated The WalaClassLoader should not create instances of SootClass. This is the
   *     responsibility of the View.
   */
  @Deprecated
  public Optional<SootClass> getSootClass(JavaClassType signature) {
    if (classHierarchy == null) {
      buildClassHierachy();
    }
    WalaIRToJimpleConverter walaToSoot = new WalaIRToJimpleConverter(this.sourcePath);
    JavaClass walaClass = loadWalaClass(signature, walaToSoot);
    return Optional.ofNullable(walaClass).map(walaToSoot::convertClass);
  }

  /** Return a ClassSource with the given signature converted from a WALA class. */
  public Optional<ClassSource> getClassSource(JavaClassType signature) {
    if (classHierarchy == null) {
      buildClassHierachy();
    }
    WalaIRToJimpleConverter walaToSoot = new WalaIRToJimpleConverter(this.sourcePath);
    JavaClass walaClass = loadWalaClass(signature, walaToSoot);
    return Optional.ofNullable(walaClass).map(walaToSoot::convertToClassSource);
  }

  @Nullable
  private JavaClass loadWalaClass(JavaClassType signature, WalaIRToJimpleConverter walaToSoot) {
    String className = walaToSoot.convertClassNameFromSoot(signature.getFullyQualifiedName());
    JavaClass walaClass =
        (JavaClass)
            classHierarchy
                .getLoader(JavaSourceAnalysisScope.SOURCE)
                .lookupClass(TypeName.findOrCreate(className));
    if (className.contains("$") && walaClass == null) {
      // this is an inner class and was not found
      Iterator<IClass> it =
          classHierarchy.getLoader(JavaSourceAnalysisScope.SOURCE).iterateAllClasses();
      while (it.hasNext()) {
        JavaClass c = (JavaClass) it.next();
        String cname = walaToSoot.convertClassNameFromWala(c.getName().toString());
        if (cname.equals(signature.getFullyQualifiedName())) {
          walaClass = c;
        }
      }
    }
    return walaClass;
  }
<<<<<<< HEAD

  public Optional<SootMethod> getSootMethod(MethodSignature signature) {
    if (classHierarchy == null) {
      buildClassHierachy();
    }
    WalaIRToJimpleConverter walaToSoot = new WalaIRToJimpleConverter(this.sourcePath);
    JavaClass walaClass = loadWalaClass(signature.getDeclClassType(), walaToSoot);
    if (walaClass == null) {
      return Optional.empty();
    }

    for (IMethod walaMethod : walaClass.getAllMethods()) {
      Type ret = signature.getSignature();
      Type retType = walaToSoot.convertType(walaMethod.getReturnType());
      if (walaMethod.getName().toString().equals(signature.getName())) {
        if (retType.toString().equals(ret.toString())) {
          // compare parameter types
          boolean paraMatch = true;
          List<Type> paras = signature.getParameterSignatures();
          int numParas = walaMethod.getNumberOfParameters();
          if (walaMethod.isStatic()) {
            if (paras.size() != numParas) {
              paraMatch = false;
            } else {
              for (int i = 0; i < numParas; i++) {
                String given = paras.get(i).toString();
                String para = walaToSoot.convertType(walaMethod.getParameterType(i)).toString();
                if (!given.equals(para)) {
                  paraMatch = false;
                }
              }
            }
          } else {
            if (paras.size() != numParas - 1) {
              paraMatch = false;
            } else {
              for (int i = 1; i < numParas; i++) {
                String given = paras.get(i - 1).toString();
                String para = walaToSoot.convertType(walaMethod.getParameterType(i)).toString();
                if (!given.equals(para)) {
                  paraMatch = false;
                }
              }
            }
          }
          if (paraMatch) {
            SootMethod method =
                walaToSoot.convertMethod(signature.getDeclClassType(), (AstMethod) walaMethod);
            return Optional.ofNullable(method);
          }
        }
      }
    }
    return Optional.empty();
  }
=======
>>>>>>> 88dd4326
}<|MERGE_RESOLUTION|>--- conflicted
+++ resolved
@@ -307,62 +307,4 @@
     }
     return walaClass;
   }
-<<<<<<< HEAD
-
-  public Optional<SootMethod> getSootMethod(MethodSignature signature) {
-    if (classHierarchy == null) {
-      buildClassHierachy();
-    }
-    WalaIRToJimpleConverter walaToSoot = new WalaIRToJimpleConverter(this.sourcePath);
-    JavaClass walaClass = loadWalaClass(signature.getDeclClassType(), walaToSoot);
-    if (walaClass == null) {
-      return Optional.empty();
-    }
-
-    for (IMethod walaMethod : walaClass.getAllMethods()) {
-      Type ret = signature.getSignature();
-      Type retType = walaToSoot.convertType(walaMethod.getReturnType());
-      if (walaMethod.getName().toString().equals(signature.getName())) {
-        if (retType.toString().equals(ret.toString())) {
-          // compare parameter types
-          boolean paraMatch = true;
-          List<Type> paras = signature.getParameterSignatures();
-          int numParas = walaMethod.getNumberOfParameters();
-          if (walaMethod.isStatic()) {
-            if (paras.size() != numParas) {
-              paraMatch = false;
-            } else {
-              for (int i = 0; i < numParas; i++) {
-                String given = paras.get(i).toString();
-                String para = walaToSoot.convertType(walaMethod.getParameterType(i)).toString();
-                if (!given.equals(para)) {
-                  paraMatch = false;
-                }
-              }
-            }
-          } else {
-            if (paras.size() != numParas - 1) {
-              paraMatch = false;
-            } else {
-              for (int i = 1; i < numParas; i++) {
-                String given = paras.get(i - 1).toString();
-                String para = walaToSoot.convertType(walaMethod.getParameterType(i)).toString();
-                if (!given.equals(para)) {
-                  paraMatch = false;
-                }
-              }
-            }
-          }
-          if (paraMatch) {
-            SootMethod method =
-                walaToSoot.convertMethod(signature.getDeclClassType(), (AstMethod) walaMethod);
-            return Optional.ofNullable(method);
-          }
-        }
-      }
-    }
-    return Optional.empty();
-  }
-=======
->>>>>>> 88dd4326
 }