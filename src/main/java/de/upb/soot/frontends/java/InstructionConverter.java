--- conflicted
+++ resolved
@@ -859,7 +859,6 @@
     }
   }
 
-<<<<<<< HEAD
   private List<IStmt> convertStringAddition(
       Value op1, Value op2, Value result, Type type, int iindex, DebuggingInformation debugInfo) {
     List<IStmt> ret = new ArrayList<>();
@@ -933,9 +932,6 @@
   }
 
   private List<IStmt> convertBinaryOpInstruction(
-=======
-  private Stmt convertBinaryOpInstruction(
->>>>>>> 90b04789
       DebuggingInformation debugInfo, SSABinaryOpInstruction binOpInst) {
     List<IStmt> ret = new ArrayList<>();
     int def = binOpInst.getDef();
