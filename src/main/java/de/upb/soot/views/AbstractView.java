--- conflicted
+++ resolved
@@ -5,10 +5,6 @@
 import de.upb.soot.Scope;
 import de.upb.soot.callgraph.ICallGraph;
 import de.upb.soot.callgraph.ICallGraphAlgorithm;
-<<<<<<< HEAD
-import de.upb.soot.signatures.SignatureFactory;
-import de.upb.soot.typehierarchy.ITypeHierarchy;
-=======
 import de.upb.soot.core.AbstractClass;
 import de.upb.soot.signatures.SignatureFactory;
 import de.upb.soot.typehierarchy.ITypeHierarchy;
@@ -17,8 +13,8 @@
 import java.util.Collection;
 import java.util.HashMap;
 import java.util.Map;
->>>>>>> a5fe9cae
 import java.util.Optional;
+import java.util.stream.Stream;
 import javax.annotation.Nonnull;
 
 /**
@@ -30,12 +26,7 @@
 
   @Nonnull private final Project project;
 
-<<<<<<< HEAD
   @Nonnull private final Options options;
-=======
-  //  protected final Set<ReferenceType> refTypes;
-  protected final Map<Type, AbstractClass> classes;
->>>>>>> a5fe9cae
 
   public AbstractView(@Nonnull Project project) {
     this.project = project;
@@ -45,47 +36,7 @@
   @Override
   @Nonnull
   public SignatureFactory getSignatureFactory() {
-<<<<<<< HEAD
     return this.getProject().getSignatureFactory();
-=======
-    return this.project.getSignatureFactory();
-  }
-
-  @Nonnull
-  @Override
-  public TypeFactory getTypeFactory() {
-    return this.project.getTypeFactory();
-  }
-
-  //  @Override
-  //  public @Nonnull JavaClassType getRefType(@Nonnull Type classSignature) {
-  //    Optional<ReferenceType> op = this.refTypes.stream().filter(r ->
-  // r.getTypeSignature().equals(classSignature)).findFirst();
-  //    if (!op.isPresent()) {
-  //      ReferenceType refType =
-  // DefaultSignatureFactory.getInstance().getClassSignature(classSignature);
-  //      this.refTypes.add(refType);
-  //      return refType;
-  //    }
-  //    return op.get();
-  //  }
-
-  @Override
-  public void addClass(@Nonnull AbstractClass klass) {
-    this.classes.put(klass.getType(), klass);
-  }
-
-  @Override
-  @Nonnull
-  public Collection<AbstractClass> getClasses() {
-    return classes.values();
-  }
-
-  @Override
-  @Nonnull
-  public Stream<AbstractClass> classes() {
-    return this.classes.values().stream();
->>>>>>> a5fe9cae
   }
 
   @Override
