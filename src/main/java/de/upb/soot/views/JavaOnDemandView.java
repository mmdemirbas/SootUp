package de.upb.soot.views;

import de.upb.soot.Project;
import de.upb.soot.core.AbstractClass;
import de.upb.soot.frontends.ClassSource;
import de.upb.soot.signatures.ISignature;
import de.upb.soot.signatures.JavaClassSignature;

import javax.annotation.Nonnull;
import java.util.Optional;

/**
 * The Class JavaOnDemandView loads Java Source Files on Demand.
 * 
 * @author Andreas Dann created on 31.10.2018
 */
public class JavaOnDemandView extends JavaView {

  private final AkkaClassResolver akkaClassResolver = new AkkaClassResolver();

  /**
   * Instantiates a new view.
<<<<<<< HEAD
   *
   * @param project The project.
=======
>>>>>>> 9b3be17f
   */
  public JavaOnDemandView(@Nonnull Project project) {
    super(project);
  }

  // Where and why should we decide which phantom classes to create?

  @Override
  public @Nonnull Optional<AbstractClass> getClass(@Nonnull ISignature signature) {
    if(!(signature instanceof JavaClassSignature)) {
      throw new IllegalArgumentException("The signature must be a `JavaClassSignature`.");
    }
    
    Optional<AbstractClass> foundClass =
      this.classes()
      .filter(c -> c.getClassSource().getClassSignature().equals(signature))
      .findFirst();
    
    if (!foundClass.isPresent()) {
      // query the namespace for the class source
      Optional<ClassSource> source = this.project.getNamespace().getClassSource((JavaClassSignature) signature);
     
      if (source.isPresent()) {
<<<<<<< HEAD
        // resolve it ... using akka
        Optional<AbstractClass> resolvedClass  = akkaClassResolver.reifyClass(source.get(), this);

        // add it to the existing
        resolvedClass.ifPresent(it -> this.classes.put(signature, it));
        
=======
        // resolve it ...
        Optional<AbstractClass> resolvedClass;
        // using akka
        resolvedClass = akkaClassResolver.reifyClass(source.get(), this);

        // add it to the existing
        resolvedClass.ifPresent(abstractClass -> this.classes.put(signature, abstractClass));
>>>>>>> 9b3be17f
        return resolvedClass;
      }

    }

    return foundClass;
  }

}<|MERGE_RESOLUTION|>--- conflicted
+++ resolved
@@ -20,11 +20,6 @@
 
   /**
    * Instantiates a new view.
-<<<<<<< HEAD
-   *
-   * @param project The project.
-=======
->>>>>>> 9b3be17f
    */
   public JavaOnDemandView(@Nonnull Project project) {
     super(project);
@@ -37,33 +32,23 @@
     if(!(signature instanceof JavaClassSignature)) {
       throw new IllegalArgumentException("The signature must be a `JavaClassSignature`.");
     }
-    
+
     Optional<AbstractClass> foundClass =
       this.classes()
       .filter(c -> c.getClassSource().getClassSignature().equals(signature))
       .findFirst();
-    
+
     if (!foundClass.isPresent()) {
       // query the namespace for the class source
       Optional<ClassSource> source = this.project.getNamespace().getClassSource((JavaClassSignature) signature);
-     
+
       if (source.isPresent()) {
-<<<<<<< HEAD
         // resolve it ... using akka
         Optional<AbstractClass> resolvedClass  = akkaClassResolver.reifyClass(source.get(), this);
 
         // add it to the existing
         resolvedClass.ifPresent(it -> this.classes.put(signature, it));
-        
-=======
-        // resolve it ...
-        Optional<AbstractClass> resolvedClass;
-        // using akka
-        resolvedClass = akkaClassResolver.reifyClass(source.get(), this);
 
-        // add it to the existing
-        resolvedClass.ifPresent(abstractClass -> this.classes.put(signature, abstractClass));
->>>>>>> 9b3be17f
         return resolvedClass;
       }
 
