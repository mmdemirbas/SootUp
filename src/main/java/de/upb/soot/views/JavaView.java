--- conflicted
+++ resolved
@@ -5,16 +5,12 @@
 import com.google.common.collect.ImmutableSet;
 import de.upb.soot.Project;
 import de.upb.soot.core.AbstractClass;
-<<<<<<< HEAD
 import de.upb.soot.core.ResolvingLevel;
 import de.upb.soot.core.SootClass;
 import de.upb.soot.frontends.ClassSource;
 import de.upb.soot.frontends.ResolveException;
-import de.upb.soot.signatures.ISignature;
+import de.upb.soot.types.Type;
 import de.upb.soot.signatures.JavaClassSignature;
-=======
-import de.upb.soot.types.Type;
->>>>>>> a5fe9cae
 import de.upb.soot.util.Utils;
 import java.util.Collection;
 import java.util.Collections;
@@ -165,7 +161,6 @@
 
   @Override
   @Nonnull
-<<<<<<< HEAD
   public synchronized Optional<AbstractClass> getClass(@Nonnull ISignature signature) {
     if (!(signature instanceof JavaClassSignature)) {
       throw new IllegalArgumentException("Invalid signature.");
@@ -208,12 +203,6 @@
       if (!this.map.containsKey(cs.getClassSignature()))
         this.__resolveSootClass(cs.getClassSignature());
     }
-=======
-  public Optional<AbstractClass> getClass(@Nonnull Type signature) {
-    return this.classes()
-        .filter(c -> c.getClassSource().getClassType().equals(signature))
-        .findFirst();
->>>>>>> a5fe9cae
   }
 
   private static final class SplitPatternHolder {
