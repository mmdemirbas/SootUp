package de.upb.soot.views;

import com.google.common.collect.ImmutableSet;
import de.upb.soot.Project;
import de.upb.soot.core.AbstractClass;
import de.upb.soot.core.SootClass;
import de.upb.soot.core.SootModuleInfo;
import de.upb.soot.core.SourceType;
import de.upb.soot.frontends.AbstractClassSource;
import de.upb.soot.frontends.ClassSource;
import de.upb.soot.frontends.ModuleClassSource;
import de.upb.soot.frontends.ResolveException;
import de.upb.soot.inputlocation.AnalysisInputLocation;
import de.upb.soot.types.JavaClassType;
import de.upb.soot.types.Type;
import de.upb.soot.util.ImmutableUtils;
<<<<<<< HEAD
=======
import java.util.ArrayList;
import java.util.Collection;
import java.util.HashMap;
>>>>>>> 15dede40
import java.util.Map;
import java.util.Optional;
import java.util.regex.Pattern;
import javax.annotation.Nonnull;
<<<<<<< HEAD
import javax.annotation.Nullable;
import org.apache.commons.collections4.map.LRUMap;
=======
>>>>>>> 15dede40

/**
 * The Class JavaView manages the Java classes of the application being analyzed.
 *
 * @author Linghui Luo created on 31.07.2018
 * @author Jan Martin Persch
 */
public class JavaView<S extends AnalysisInputLocation> extends AbstractView<S> {

  private static final int DEFAULT_CACHE_SIZE = 128;

  // region Fields
  /** Defines Java's reserved names. */
  @Nonnull
  public static final ImmutableSet<String> RESERVED_NAMES =
      ImmutableUtils.immutableSet(
          "newarray",
          "newmultiarray",
          "nop",
          "ret",
          "specialinvoke",
          "staticinvoke",
          "tableswitch",
          "virtualinvoke",
          "null_type",
          "unknown",
          "cmp",
          "cmpg",
          "cmpl",
          "entermonitor",
          "exitmonitor",
          "interfaceinvoke",
          "lengthof",
          "lookupswitch",
          "neg",
          "if",
          "abstract",
          "annotation",
          "boolean",
          "break",
          "byte",
          "case",
          "catch",
          "char",
          "class",
          "enum",
          "final",
          "native",
          "public",
          "protected",
          "private",
          "static",
          "synchronized",
          "transient",
          "volatile",
          "interface",
          "void",
          "short",
          "int",
          "long",
          "float",
          "double",
          "extends",
          "implements",
          "breakpoint",
          "default",
          "goto",
          "instanceof",
          "new",
          "return",
          "throw",
          "throws",
          "null",
          "from",
          "to",
          "with",
          "cls",
          "dynamicinvoke",
          "strictfp");

  @Nonnull private final Map<Type, AbstractClass<? extends AbstractClassSource>> map;

  private volatile boolean isFullyResolved = false;

  // endregion /Fields/

  // region Constructor

  /** Creates a new instance of the {@link JavaView} class. */
  public JavaView(@Nonnull Project<S> project) {
    this(project, DEFAULT_CACHE_SIZE);
  }

<<<<<<< HEAD
  /**
   * Creates a new instance of the {@link JavaView} class.
   *
   * @param cacheSize Determines how many parsed classes should be retained in a local cache
   */
  public JavaView(@Nonnull Project<S> project, int cacheSize) {
    super(project);
    map = new LRUMap<>(cacheSize);
  }

=======
>>>>>>> 15dede40
  // endregion /Constructor/

  // region Methods

  @Override
  @Nonnull
<<<<<<< HEAD
  public synchronized Stream<AbstractClass<? extends AbstractClassSource>> getClasses() {
    return getProject().getInputLocation().getClassSources(getIdentifierFactory()).stream()
        .map(classSource -> getClass(classSource.getClassType()))
        .filter(Optional::isPresent)
        .map(Optional::get);
=======
  public synchronized Collection<AbstractClass<? extends AbstractClassSource>> getClasses() {
    this.resolveAll();

    // The map may be in concurrent use, so we must return a copy
    return new ArrayList<>(map.values());
>>>>>>> 15dede40
  }

  @Override
  @Nonnull
  public synchronized Optional<AbstractClass<? extends AbstractClassSource>> getClass(
      @Nonnull JavaClassType type) {
    AbstractClass<? extends AbstractClassSource> sootClass = this.map.get(type);
    if (sootClass != null) {
      return Optional.of(sootClass);
    }

<<<<<<< HEAD
    if (sootClass != null) return Optional.of(sootClass);
    else return Optional.ofNullable(this.__resolveSootClass(type));
  }

  @Nullable
  private synchronized AbstractClass<? extends AbstractClassSource> __resolveSootClass(
      @Nonnull JavaClassType signature) {
    AbstractClass<? extends AbstractClassSource> theClass =
        this.getProject()
            .getInputLocation()
            .getClassSource(signature)
            .map(
                it -> {
                  // TODO Don't use a fixed SourceType here.
                  if (it instanceof ClassSource) {
                    return new SootClass((ClassSource) it, SourceType.Application);

                  } else if (it instanceof ModuleClassSource) {
                    return new SootModuleInfo((ModuleClassSource) it, false);
                  }
                  return null;
                })
            .orElse(null);
    if (theClass != null) {
      map.putIfAbsent(theClass.getType(), theClass);
=======
    return getProject().getInputLocation().getClassSource(type).flatMap(this::getClass);
  }

  @Nonnull
  private synchronized Optional<AbstractClass<? extends AbstractClassSource>> getClass(
      AbstractClassSource classSource) {
    AbstractClass<? extends AbstractClassSource> sootClass =
        this.map.get(classSource.getClassType());
    if (sootClass != null) {
      return Optional.of(sootClass);
>>>>>>> 15dede40
    }

<<<<<<< HEAD
=======
    AbstractClass<? extends AbstractClassSource> theClass;
    if (classSource instanceof ClassSource) {
      // TODO Don't use a fixed SourceType here.
      theClass = new SootClass((ClassSource) classSource, SourceType.Application);
    } else if (classSource instanceof ModuleClassSource) {
      theClass = new SootModuleInfo((ModuleClassSource) classSource, false);
    } else {
      throw new ResolveException("AbstractClassSource has unknown type " + classSource);
    }

    map.putIfAbsent(theClass.getType(), theClass);
    return Optional.of(theClass);
  }

  private synchronized void resolveAll() {
    if (!isFullyResolved) {
      // Calling getClass fills the map
      getProject()
          .getInputLocation()
          .getClassSources(getIdentifierFactory())
          .forEach(this::getClass);
      isFullyResolved = true;
    }
  }

>>>>>>> 15dede40
  private static final class SplitPatternHolder {
    private static final char SPLIT_CHAR = '.';

    @Nonnull
    private static final Pattern SPLIT_PATTERN =
        Pattern.compile(Character.toString(SPLIT_CHAR), Pattern.LITERAL);
  }

  @Override
  @Nonnull
  public String quotedNameOf(@Nonnull String s) {
    StringBuilder res = new StringBuilder(s.length() + 16);

    for (String part : SplitPatternHolder.SPLIT_PATTERN.split(s)) {
      if (res.length() > 0) {
        res.append(SplitPatternHolder.SPLIT_CHAR);
      }

      if (part.startsWith("-") || RESERVED_NAMES.contains(part)) {
        res.append('\'');
        res.append(part);
        res.append('\'');
      } else {
        res.append(part);
      }
    }

    return res.toString();
  }

  // endregion /Methods/
}<|MERGE_RESOLUTION|>--- conflicted
+++ resolved
@@ -14,21 +14,13 @@
 import de.upb.soot.types.JavaClassType;
 import de.upb.soot.types.Type;
 import de.upb.soot.util.ImmutableUtils;
-<<<<<<< HEAD
-=======
 import java.util.ArrayList;
 import java.util.Collection;
 import java.util.HashMap;
->>>>>>> 15dede40
 import java.util.Map;
 import java.util.Optional;
 import java.util.regex.Pattern;
 import javax.annotation.Nonnull;
-<<<<<<< HEAD
-import javax.annotation.Nullable;
-import org.apache.commons.collections4.map.LRUMap;
-=======
->>>>>>> 15dede40
 
 /**
  * The Class JavaView manages the Java classes of the application being analyzed.
@@ -37,8 +29,6 @@
  * @author Jan Martin Persch
  */
 public class JavaView<S extends AnalysisInputLocation> extends AbstractView<S> {
-
-  private static final int DEFAULT_CACHE_SIZE = 128;
 
   // region Fields
   /** Defines Java's reserved names. */
@@ -109,7 +99,8 @@
           "dynamicinvoke",
           "strictfp");
 
-  @Nonnull private final Map<Type, AbstractClass<? extends AbstractClassSource>> map;
+  @Nonnull
+  private final Map<Type, AbstractClass<? extends AbstractClassSource>> map = new HashMap<>();
 
   private volatile boolean isFullyResolved = false;
 
@@ -119,41 +110,20 @@
 
   /** Creates a new instance of the {@link JavaView} class. */
   public JavaView(@Nonnull Project<S> project) {
-    this(project, DEFAULT_CACHE_SIZE);
-  }
-
-<<<<<<< HEAD
-  /**
-   * Creates a new instance of the {@link JavaView} class.
-   *
-   * @param cacheSize Determines how many parsed classes should be retained in a local cache
-   */
-  public JavaView(@Nonnull Project<S> project, int cacheSize) {
     super(project);
-    map = new LRUMap<>(cacheSize);
-  }
-
-=======
->>>>>>> 15dede40
+  }
+
   // endregion /Constructor/
 
   // region Methods
 
   @Override
   @Nonnull
-<<<<<<< HEAD
-  public synchronized Stream<AbstractClass<? extends AbstractClassSource>> getClasses() {
-    return getProject().getInputLocation().getClassSources(getIdentifierFactory()).stream()
-        .map(classSource -> getClass(classSource.getClassType()))
-        .filter(Optional::isPresent)
-        .map(Optional::get);
-=======
   public synchronized Collection<AbstractClass<? extends AbstractClassSource>> getClasses() {
     this.resolveAll();
 
     // The map may be in concurrent use, so we must return a copy
     return new ArrayList<>(map.values());
->>>>>>> 15dede40
   }
 
   @Override
@@ -165,33 +135,6 @@
       return Optional.of(sootClass);
     }
 
-<<<<<<< HEAD
-    if (sootClass != null) return Optional.of(sootClass);
-    else return Optional.ofNullable(this.__resolveSootClass(type));
-  }
-
-  @Nullable
-  private synchronized AbstractClass<? extends AbstractClassSource> __resolveSootClass(
-      @Nonnull JavaClassType signature) {
-    AbstractClass<? extends AbstractClassSource> theClass =
-        this.getProject()
-            .getInputLocation()
-            .getClassSource(signature)
-            .map(
-                it -> {
-                  // TODO Don't use a fixed SourceType here.
-                  if (it instanceof ClassSource) {
-                    return new SootClass((ClassSource) it, SourceType.Application);
-
-                  } else if (it instanceof ModuleClassSource) {
-                    return new SootModuleInfo((ModuleClassSource) it, false);
-                  }
-                  return null;
-                })
-            .orElse(null);
-    if (theClass != null) {
-      map.putIfAbsent(theClass.getType(), theClass);
-=======
     return getProject().getInputLocation().getClassSource(type).flatMap(this::getClass);
   }
 
@@ -202,11 +145,8 @@
         this.map.get(classSource.getClassType());
     if (sootClass != null) {
       return Optional.of(sootClass);
->>>>>>> 15dede40
-    }
-
-<<<<<<< HEAD
-=======
+    }
+
     AbstractClass<? extends AbstractClassSource> theClass;
     if (classSource instanceof ClassSource) {
       // TODO Don't use a fixed SourceType here.
@@ -232,7 +172,6 @@
     }
   }
 
->>>>>>> 15dede40
   private static final class SplitPatternHolder {
     private static final char SPLIT_CHAR = '.';
 
