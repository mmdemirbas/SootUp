--- conflicted
+++ resolved
@@ -183,13 +183,8 @@
 
     this.markAsFullyResolved();
 
-<<<<<<< HEAD
     for (AbstractClassSource cs :
-        this.getProject().getNamespace().getClassSources(getSignatureFactory(), getTypeFactory())) {
-=======
-    for (ClassSource cs :
         this.getProject().getNamespace().getClassSources(getIdentifierFactory())) {
->>>>>>> 82e84232
       if (!this.map.containsKey(cs.getClassType())) this.__resolveSootClass(cs.getClassType());
     }
   }
