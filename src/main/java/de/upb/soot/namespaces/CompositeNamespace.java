package de.upb.soot.namespaces;

import de.upb.soot.frontends.ClassSource;
import de.upb.soot.frontends.IClassProvider;
import de.upb.soot.signatures.JavaClassSignature;
import de.upb.soot.signatures.SignatureFactory;
import de.upb.soot.util.NotYetImplementedException;

import javax.annotation.Nonnull;
import java.util.ArrayList;
import java.util.Collection;
import java.util.Collections;
import java.util.List;
import java.util.Optional;
import java.util.stream.Collectors;

/**
 * Composes a namespace out of other namespaces hence removing the necessity to adapt every API to allow for multiple
 * namespaces
 *
 * @author Linghui Luo
 * @author Ben Hermann
 *
 */
public class CompositeNamespace implements INamespace {
<<<<<<< HEAD
    private @Nonnull List<INamespace> namespaces;
  
  /**
   * Creates a new instance of the {@link CompositeNamespace} class.
   * @param namespaces The composited namespaces.
   * @throws IllegalArgumentException <i>namespaces</i> is empty.
   */
    public CompositeNamespace(@Nonnull Collection<? extends INamespace> namespaces) {
      List<INamespace> unmodifiableNamespaces = Collections.unmodifiableList(new ArrayList<>(namespaces));
  
      if (unmodifiableNamespaces.isEmpty()) {
        throw new IllegalArgumentException("The namespaces collection must not be empty.");
      }
  
      this.namespaces = unmodifiableNamespaces;
    }

    /**
     * Provides the first class source instance found in the namespaces represented.
     *
     * @param signature The class to be searched.
     * @return The {@link ClassSource} instance found or created... Or an empty Optional.
     */
    @Override
    public @Nonnull Optional<ClassSource> getClassSource(@Nonnull JavaClassSignature signature) {
      List<ClassSource> result =
        namespaces.stream()
          .map(n -> n.getClassSource(signature))
          .filter(Optional::isPresent)
          .map(Optional::get)
          .collect(Collectors.toList());
        
      if (result.size() > 1) {
        // FIXME: [JMP] Is an empty result better than the first item in the list?
        // TODO: Warn here b/c of multiple results
        return Optional.empty();
      }
  
      return result.stream().findFirst();
    }

    /**
     * Provides the class provider of the first namespace in the composition.
     *
     * @return An instance of {@link IClassProvider} to be used.
     */
    @Override
    public @Nonnull IClassProvider getClassProvider() {
        return namespaces.stream().findFirst().map(INamespace::getClassProvider).orElseThrow(() -> new RuntimeException("FATAL ERROR: No class provider found."));
=======
  private List<INamespace> namespaces;

  public CompositeNamespace(List<INamespace> namespaces) {
    this.namespaces = namespaces;
  }

  /**
   * Provides the first class source instance found in the namespaces represented.
   *
   * @param signature
   *          The class to be searched.
   * @return The {@link AbstractClassSource} instance found or created... Or an empty Optional.
   */
  @Override
  public Optional<AbstractClassSource> getClassSource(JavaClassSignature signature) {
    List<Optional<AbstractClassSource>> result
        = namespaces.stream().map(n -> n.getClassSource(signature)).filter(Optional::isPresent).collect(Collectors.toList());
    if (result.size() > 1) {
      // TODO: Warn here b/c of multiple results
      return Optional.empty();
    }
    if (result.size() == 1) {
      return result.get(0);
>>>>>>> 9b3be17f
    }
    return Optional.empty();
  }

  /**
   * Provides the class provider of the first namespace in the composition.
   *
   * @return An instance of {@link IClassProvider} to be used.
   */
  @Override
  public IClassProvider getClassProvider() {
    return namespaces.stream().findFirst().map(INamespace::getClassProvider).orElse(null);
  }

  @Override
  public @Nonnull Collection<ClassSource> getClassSources(@Nonnull SignatureFactory factory) {
    // TODO Auto-generated methodRef stub
    throw new NotYetImplementedException("Getting class sources is not implemented, yet.");
  }
}<|MERGE_RESOLUTION|>--- conflicted
+++ resolved
@@ -23,9 +23,8 @@
  *
  */
 public class CompositeNamespace implements INamespace {
-<<<<<<< HEAD
-    private @Nonnull List<INamespace> namespaces;
-  
+  private @Nonnull List<INamespace> namespaces;
+
   /**
    * Creates a new instance of the {@link CompositeNamespace} class.
    * @param namespaces The composited namespaces.
@@ -33,51 +32,12 @@
    */
     public CompositeNamespace(@Nonnull Collection<? extends INamespace> namespaces) {
       List<INamespace> unmodifiableNamespaces = Collections.unmodifiableList(new ArrayList<>(namespaces));
-  
+
       if (unmodifiableNamespaces.isEmpty()) {
         throw new IllegalArgumentException("The namespaces collection must not be empty.");
       }
-  
+
       this.namespaces = unmodifiableNamespaces;
-    }
-
-    /**
-     * Provides the first class source instance found in the namespaces represented.
-     *
-     * @param signature The class to be searched.
-     * @return The {@link ClassSource} instance found or created... Or an empty Optional.
-     */
-    @Override
-    public @Nonnull Optional<ClassSource> getClassSource(@Nonnull JavaClassSignature signature) {
-      List<ClassSource> result =
-        namespaces.stream()
-          .map(n -> n.getClassSource(signature))
-          .filter(Optional::isPresent)
-          .map(Optional::get)
-          .collect(Collectors.toList());
-        
-      if (result.size() > 1) {
-        // FIXME: [JMP] Is an empty result better than the first item in the list?
-        // TODO: Warn here b/c of multiple results
-        return Optional.empty();
-      }
-  
-      return result.stream().findFirst();
-    }
-
-    /**
-     * Provides the class provider of the first namespace in the composition.
-     *
-     * @return An instance of {@link IClassProvider} to be used.
-     */
-    @Override
-    public @Nonnull IClassProvider getClassProvider() {
-        return namespaces.stream().findFirst().map(INamespace::getClassProvider).orElseThrow(() -> new RuntimeException("FATAL ERROR: No class provider found."));
-=======
-  private List<INamespace> namespaces;
-
-  public CompositeNamespace(List<INamespace> namespaces) {
-    this.namespaces = namespaces;
   }
 
   /**
@@ -85,21 +45,24 @@
    *
    * @param signature
    *          The class to be searched.
-   * @return The {@link AbstractClassSource} instance found or created... Or an empty Optional.
+   * @return The {@link ClassSource} instance found or created... Or an empty Optional.
    */
   @Override
-  public Optional<AbstractClassSource> getClassSource(JavaClassSignature signature) {
-    List<Optional<AbstractClassSource>> result
-        = namespaces.stream().map(n -> n.getClassSource(signature)).filter(Optional::isPresent).collect(Collectors.toList());
-    if (result.size() > 1) {
-      // TODO: Warn here b/c of multiple results
-      return Optional.empty();
-    }
-    if (result.size() == 1) {
-      return result.get(0);
->>>>>>> 9b3be17f
-    }
-    return Optional.empty();
+  public @Nonnull Optional<ClassSource> getClassSource(@Nonnull JavaClassSignature signature) {
+      List<ClassSource> result =
+        namespaces.stream()
+          .map(n -> n.getClassSource(signature))
+          .filter(Optional::isPresent)
+          .map(Optional::get)
+          .collect(Collectors.toList());
+
+      if (result.size() > 1) {
+        // FIXME: [JMP] Is an empty result better than the first item in the list?
+        // TODO: Warn here b/c of multiple results
+        return Optional.empty();
+      }
+
+      return result.stream().findFirst();
   }
 
   /**
@@ -108,8 +71,8 @@
    * @return An instance of {@link IClassProvider} to be used.
    */
   @Override
-  public IClassProvider getClassProvider() {
-    return namespaces.stream().findFirst().map(INamespace::getClassProvider).orElse(null);
+  public @Nonnull IClassProvider getClassProvider() {
+    return namespaces.stream().findFirst().map(INamespace::getClassProvider).orElseThrow(() -> new RuntimeException("FATAL ERROR: No class provider found."));
   }
 
   @Override
