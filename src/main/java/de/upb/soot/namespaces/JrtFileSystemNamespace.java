package de.upb.soot.namespaces;

import com.google.common.base.Preconditions;
<<<<<<< HEAD
import de.upb.soot.frontends.AbstractClassSource;
=======
import de.upb.soot.IdentifierFactory;
import de.upb.soot.ModuleIdentifierFactory;
import de.upb.soot.frontends.ClassSource;
>>>>>>> 82e84232
import de.upb.soot.frontends.IClassProvider;
import de.upb.soot.signatures.ModulePackageName;
import de.upb.soot.types.JavaClassType;
import de.upb.soot.util.Utils;
import java.io.IOException;
import java.net.URI;
import java.nio.file.DirectoryStream;
import java.nio.file.FileSystem;
import java.nio.file.FileSystems;
import java.nio.file.Files;
import java.nio.file.Path;
import java.util.ArrayList;
import java.util.Collection;
import java.util.List;
import java.util.Optional;
import java.util.stream.Collectors;
import javax.annotation.Nonnull;

/**
 * Base class for {@link INamespace}s that can be located by a {@link Path} object.
 *
 * @author Andreas Dann created on 06.06.18
 */
public class JrtFileSystemNamespace extends AbstractNamespace {

  private FileSystem theFileSystem = FileSystems.getFileSystem(URI.create("jrt:/"));

  protected JrtFileSystemNamespace(IClassProvider classProvider) {
    super(classProvider);
  }

  @Override
<<<<<<< HEAD
  public @Nonnull Optional<? extends AbstractClassSource> getClassSource(
      @Nonnull JavaClassType signature) {
    if (signature.getPackageSignature() instanceof ModulePackageSignature) {
=======
  public @Nonnull Optional<ClassSource> getClassSource(@Nonnull JavaClassType signature) {
    if (signature.getPackageName() instanceof ModulePackageName) {
>>>>>>> 82e84232
      return this.getClassSourceInternalForModule(signature);
    }
    return this.getClassSourceInternalForClassPath(signature);
  }

  private @Nonnull Optional<AbstractClassSource> getClassSourceInternalForClassPath(
      @Nonnull JavaClassType classSignature) {

    Path filepath = classSignature.toPath(classProvider.getHandledFileType(), theFileSystem);
    final Path moduleRoot = theFileSystem.getPath("modules");
    try (DirectoryStream<Path> stream = Files.newDirectoryStream(moduleRoot)) {
      {
        for (Path entry : stream) {
          // check each module folder for the class
          Path foundfile = entry.resolve(filepath);
          if (Files.isRegularFile(foundfile)) {
            return Optional.of(classProvider.createClassSource(this, foundfile, classSignature));
          }
        }
      }
    } catch (IOException e) {
      e.printStackTrace();
    }

    return Optional.empty();
  }

  private @Nonnull Optional<? extends AbstractClassSource> getClassSourceInternalForModule(
      @Nonnull JavaClassType classSignature) {
    Preconditions.checkArgument(classSignature.getPackageName() instanceof ModulePackageName);

    ModulePackageName modulePackageSignature = (ModulePackageName) classSignature.getPackageName();

    Path filepath = classSignature.toPath(classProvider.getHandledFileType(), theFileSystem);
    final Path module =
        theFileSystem.getPath(
            "modules", modulePackageSignature.getModuleSignature().getModuleName());
    Path foundClass = module.resolve(filepath);

    if (Files.isRegularFile(foundClass)) {
      return Optional.of(classProvider.createClassSource(this, foundClass, classSignature));

    } else {
      return Optional.empty();
    }
  }

  // get the factory, which I should use the create the correspond class signatures
  @Override
<<<<<<< HEAD
  public @Nonnull Collection<? extends AbstractClassSource> getClassSources(
      @Nonnull SignatureFactory signatureFactory, TypeFactory typeFactory) {
=======
  public @Nonnull Collection<ClassSource> getClassSources(
      @Nonnull IdentifierFactory identifierFactory) {
>>>>>>> 82e84232

    final Path archiveRoot = theFileSystem.getPath("modules");
    return walkDirectory(archiveRoot, identifierFactory);
  }

<<<<<<< HEAD
  protected @Nonnull Collection<? extends AbstractClassSource> walkDirectory(
      @Nonnull Path dirPath, @Nonnull SignatureFactory signatureFactory, TypeFactory typeFactory) {
=======
  protected @Nonnull Collection<ClassSource> walkDirectory(
      @Nonnull Path dirPath, @Nonnull IdentifierFactory identifierFactory) {
>>>>>>> 82e84232

    final FileType handledFileType = classProvider.getHandledFileType();
    try {
      return Files.walk(dirPath)
          .filter(filePath -> PathUtils.hasExtension(filePath, handledFileType))
          .flatMap(
              p ->
                  Utils.optionalToStream(
                      Optional.of(
                          classProvider.createClassSource(
                              this,
                              p,
                              this.fromPath(
                                  p.subpath(2, p.getNameCount()),
                                  p.subpath(1, 2),
                                  identifierFactory)))))
          .collect(Collectors.toList());
    } catch (IOException e) {
      throw new IllegalArgumentException(e);
    }
  }

  /**
   * Discover and return all modules contained in the jrt filesystem.
   *
   * @return Collection of found module names.
   */
  public @Nonnull Collection<String> discoverModules() {
    final Path moduleRoot = theFileSystem.getPath("modules");
    List<String> foundModules = new ArrayList<>();

    try (DirectoryStream<Path> stream = Files.newDirectoryStream(moduleRoot)) {
      {
        for (Path entry : stream) {
          if (Files.isDirectory(entry)) {
            foundModules.add(entry.subpath(1, 2).toString());
          }
        }
      }
    } catch (IOException e) {
      e.printStackTrace();
    }
    return foundModules;
  }

  // TODO: originally, I could create a ModuleSingatre in any case, however, then
  // every signature factory needs a methodRef create from path
  // however, I cannot think of a general way for java 9 modules anyway....
  // how to create the module name if we have a jar file..., or a multi jar, or the jrt file system
  // nevertheless, one general methodRef for all signatures seems reasonable
  private @Nonnull JavaClassType fromPath(
      final Path filename, final Path moduleDir, final IdentifierFactory identifierFactory) {

    // else use the module system and create fully class signature
    if (identifierFactory instanceof ModuleIdentifierFactory) {
      // FIXME: adann clean this up!
      // String filename = FilenameUtils.removeExtension(file.toString()).replace('/', '.');
      // int index = filename.lastIndexOf('.');
      // Path parentDir = filename.subpath(0, 2);
      // Path packageFileName = parentDir.relativize(filename);
      // // get the package
      // String packagename = packageFileName.toString().replace('/', '.');
      // String classname = FilenameUtils.removeExtension(packageFileName.getFileName().toString());
      //
      JavaClassType sig = identifierFactory.fromPath(filename);

      return ((ModuleIdentifierFactory) identifierFactory)
          .getClassType(
              sig.getClassName(), sig.getPackageName().getPackageName(), moduleDir.toString());
    }

    // if we are using the normal signature factory, than trim the module from the path
    return identifierFactory.fromPath(filename);
  }
}<|MERGE_RESOLUTION|>--- conflicted
+++ resolved
@@ -1,13 +1,9 @@
 package de.upb.soot.namespaces;
 
 import com.google.common.base.Preconditions;
-<<<<<<< HEAD
-import de.upb.soot.frontends.AbstractClassSource;
-=======
 import de.upb.soot.IdentifierFactory;
 import de.upb.soot.ModuleIdentifierFactory;
-import de.upb.soot.frontends.ClassSource;
->>>>>>> 82e84232
+import de.upb.soot.frontends.AbstractClassSource;
 import de.upb.soot.frontends.IClassProvider;
 import de.upb.soot.signatures.ModulePackageName;
 import de.upb.soot.types.JavaClassType;
@@ -40,14 +36,9 @@
   }
 
   @Override
-<<<<<<< HEAD
   public @Nonnull Optional<? extends AbstractClassSource> getClassSource(
       @Nonnull JavaClassType signature) {
-    if (signature.getPackageSignature() instanceof ModulePackageSignature) {
-=======
-  public @Nonnull Optional<ClassSource> getClassSource(@Nonnull JavaClassType signature) {
     if (signature.getPackageName() instanceof ModulePackageName) {
->>>>>>> 82e84232
       return this.getClassSourceInternalForModule(signature);
     }
     return this.getClassSourceInternalForClassPath(signature);
@@ -97,25 +88,15 @@
 
   // get the factory, which I should use the create the correspond class signatures
   @Override
-<<<<<<< HEAD
   public @Nonnull Collection<? extends AbstractClassSource> getClassSources(
-      @Nonnull SignatureFactory signatureFactory, TypeFactory typeFactory) {
-=======
-  public @Nonnull Collection<ClassSource> getClassSources(
       @Nonnull IdentifierFactory identifierFactory) {
->>>>>>> 82e84232
 
     final Path archiveRoot = theFileSystem.getPath("modules");
     return walkDirectory(archiveRoot, identifierFactory);
   }
 
-<<<<<<< HEAD
   protected @Nonnull Collection<? extends AbstractClassSource> walkDirectory(
-      @Nonnull Path dirPath, @Nonnull SignatureFactory signatureFactory, TypeFactory typeFactory) {
-=======
-  protected @Nonnull Collection<ClassSource> walkDirectory(
       @Nonnull Path dirPath, @Nonnull IdentifierFactory identifierFactory) {
->>>>>>> 82e84232
 
     final FileType handledFileType = classProvider.getHandledFileType();
     try {
