--- conflicted
+++ resolved
@@ -15,12 +15,7 @@
  * @author Manuel Benz created on 22.05.18
  */
 public interface INamespace {
-<<<<<<< HEAD
-
-  /**
-=======
   /** FIXME: a namespace should only return class sources
->>>>>>> 7b88bd06
    * Searches the namespace and sub-namespaces for all contained classes.
    * 
    * @return A collection of not-yet-resolved {@link SootClass}es
