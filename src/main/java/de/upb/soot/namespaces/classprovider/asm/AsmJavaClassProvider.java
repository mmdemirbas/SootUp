package de.upb.soot.namespaces.classprovider.asm;

import de.upb.soot.namespaces.classprovider.ClassSource;
import de.upb.soot.core.SootClass;
import de.upb.soot.namespaces.FileType;
import de.upb.soot.namespaces.INamespace;
import de.upb.soot.signatures.ClassSignature;
import de.upb.soot.views.Scene;

import java.nio.file.Path;

public class AsmJavaClassProvider extends de.upb.soot.namespaces.classprovider.ClassProvider {

  // the scene for which the classprovider generates the classes
  private final Scene scene;

  public AsmJavaClassProvider(Scene scene) {
    this.scene = scene;
  }

  @Override
  public ClassSource createClassSource(INamespace srcNamespace, Path sourcePath, ClassSignature classSignature) {
    return new ClassSource(srcNamespace, sourcePath, classSignature, this);
  }

  @Override
  public FileType getHandledFileType() {
    return FileType.CLASS;
  }

  /**
   * Provide the ASM representation of the class file.
   * @param classSource The source to be read.
   * @return A representation of the class file.
   */
  @Override
<<<<<<< HEAD
  public SootClass reify(ClassSource classSource) {

    // for modules
    if (classSource.getClassSignature().isModuleInfo()) {
      return getSootModule(classSource, new de.upb.soot.namespaces.classprovider.asm.modules.UnresolvedModuleVisitor());
    }
    // for classes
    return null;

  }

  @Override
  public de.upb.soot.core.SootClass resolve(de.upb.soot.core.SootClass sootClass) {
    ClassSource classSource = sootClass.getCs();
    if (classSource.getClassSignature().isModuleInfo()) {
      return getSootModule(classSource,
          new de.upb.soot.namespaces.classprovider.asm.modules.ResolveModuleVisitor((de.upb.soot.core.SootModuleInfo) sootClass, this));

    }
    // for classes
    return null;
  }

  @Override
  public de.upb.soot.core.SootMethod resolveMethodBody(de.upb.soot.core.SootMethod sootMethod) {
    ClassSource classSource = sootMethod.declaringClass().getCs();
    if (classSource.getClassSignature().isModuleInfo()) {
      return null;
    }
    // do class stuff here
=======
  public Object getContent(ClassSource classSource) {
>>>>>>> 62cdc7f6
    return null;

  }

  private de.upb.soot.core.SootModuleInfo getSootModule(ClassSource classSource, org.objectweb.asm.ModuleVisitor visitor) {

    de.upb.soot.namespaces.classprovider.asm.modules.SootModuleBuilder scb
        = new de.upb.soot.namespaces.classprovider.asm.modules.SootModuleBuilder(classSource, visitor);
    java.net.URI uri = classSource.getSourcePath().toUri();

    try {
      if (classSource.getSourcePath().getFileSystem().isOpen()) {
        Path sourceFile = java.nio.file.Paths.get(uri);

        org.objectweb.asm.ClassReader clsr
            = new org.objectweb.asm.ClassReader(java.nio.file.Files.newInputStream(sourceFile));

        clsr.accept(scb, org.objectweb.asm.ClassReader.SKIP_FRAMES);
      } else {
        // a zip file system needs to be re-openend
        // otherwise it crashes
        // http://docs.oracle.com/javase/7/docs/technotes/guides/io/fsp/zipfilesystemprovider.html
        java.util.Map<String, String> env = new java.util.HashMap<>();
        env.put("create", "false");
        try (java.nio.file.FileSystem zipfs = java.nio.file.FileSystems.newFileSystem(uri, env)) {
          Path sourceFile = java.nio.file.Paths.get(uri);

          org.objectweb.asm.ClassReader clsr
              = new org.objectweb.asm.ClassReader(java.nio.file.Files.newInputStream(sourceFile));

          clsr.accept(scb, org.objectweb.asm.ClassReader.SKIP_FRAMES);
        }
      }

    } catch (java.io.IOException e) {
      e.printStackTrace();
    }

    return scb.result;
  }

  public Scene getScene() {
    return scene;
  }
}<|MERGE_RESOLUTION|>--- conflicted
+++ resolved
@@ -33,8 +33,13 @@
    * @param classSource The source to be read.
    * @return A representation of the class file.
    */
+   @Override
+  public Object getContent(ClassSource classSource) {
+  return null;
+  }
+   
+   
   @Override
-<<<<<<< HEAD
   public SootClass reify(ClassSource classSource) {
 
     // for modules
@@ -65,9 +70,6 @@
       return null;
     }
     // do class stuff here
-=======
-  public Object getContent(ClassSource classSource) {
->>>>>>> 62cdc7f6
     return null;
 
   }
