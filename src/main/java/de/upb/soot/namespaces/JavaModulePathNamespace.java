package de.upb.soot.namespaces;

<<<<<<< HEAD
import com.google.common.base.Preconditions;

import de.upb.soot.namespaces.classprovider.ClassProvider;
=======
>>>>>>> 62cdc7f6
import de.upb.soot.namespaces.classprovider.ClassSource;
import de.upb.soot.signatures.ClassSignature;
import de.upb.soot.signatures.MethodSignature;
import de.upb.soot.signatures.ModulePackageSignature;
import de.upb.soot.signatures.ModuleSignatureFactory;
import de.upb.soot.signatures.PackageSignature;
import de.upb.soot.signatures.SignatureFactory;
import de.upb.soot.signatures.TypeSignature;

import com.google.common.base.Preconditions;

import java.nio.file.Path;
import java.util.Collection;
import java.util.HashSet;
import java.util.List;
import java.util.Optional;
import java.util.Set;

import org.apache.commons.io.FilenameUtils;
import org.slf4j.Logger;
import org.slf4j.LoggerFactory;

/**
 * An implementation of the {@link INamespace} interface for the Java modulepath. Handles directories, archives (including
 * wildcard denoted archives) as stated in the official documentation:
 *
 * @author Andreas Dann created on 28.05.18
 * @see <a
 * href=http://docs.oracle.com/javase/9/docs/api/java/lang/module/ModuleFinder.html#of-java.nio.file.Path...->ModuleFinder</a>
 */
public class JavaModulePathNamespace extends AbstractNamespace {
<<<<<<< HEAD
  private static final Logger logger = LoggerFactory.getLogger(JavaModulePathNamespace.class);

  private final ModuleFinder moduleFinder;

  /**
   * Creates a {@link JavaModulePathNamespace} which locates classes based on the provided {@link ClassProvider}.
   *
   * @param classProvider
   *          The {@link ClassProvider} for generating {@link ClassSource}es for the files found on the class path
   * @param modulePath
   *          The class path to search in
   */
  public JavaModulePathNamespace(de.upb.soot.namespaces.classprovider.ClassProvider classProvider, String modulePath) {
    super(classProvider);
    this.moduleFinder = new ModuleFinder(classProvider, modulePath);

  }

  @Override
  public Collection<ClassSource> getClassSources(SignatureFactory factory) {
    Preconditions.checkArgument(factory instanceof ModuleSignatureFactory, "Factory must be a ModuleSignatureFactory");

    Set<ClassSource> found = new HashSet<>();
    Collection<String> availableModules = moduleFinder.discoverAllModules();
    for (String module : availableModules) {
      AbstractNamespace ns = moduleFinder.discoverModule(module);
      SignatureFactory signatureFactoryWrapper = factory;

      if (!(ns instanceof JrtFileSystemNamespace)) {
        /*
         * we need a wrapper to create correct signatures for the found classes, all other ignore modules by default, or have
         * no clue about modules.
         */
        signatureFactoryWrapper = new SignatureFactoryWrapper(factory, module);
      }

      found.addAll(ns.getClassSources(signatureFactoryWrapper));
=======
    private static final Logger logger = LoggerFactory.getLogger(JavaModulePathNamespace.class);

    private final ModuleFinder moduleFinder;

    public JavaModulePathNamespace(String modulePath) {
        this(modulePath, getDefaultClassProvider());
>>>>>>> 62cdc7f6
    }

    /**
     * Creates a {@link JavaModulePathNamespace} which locates classes in the given module path.
     *
     * @param modulePath The class path to search in
     */
    public JavaModulePathNamespace(String modulePath, IClassProvider classProvider) {
        super(classProvider);
        this.moduleFinder = new ModuleFinder(modulePath);
    }


    // TODO: Do we want class sources for all entries, or all classes under a certian module?
    @Override
    public Collection<ClassSource> getClassSources(SignatureFactory factory) {
        Preconditions.checkArgument(factory instanceof ModuleSignatureFactory, "Factory must be a ModuleSignatureFactory");

        Set<ClassSource> found = new HashSet<>();
        Collection<String> availableModules = moduleFinder.discoverAllModules();
        for (String module : availableModules) {
            AbstractNamespace ns = moduleFinder.discoverModule(module);
            SignatureFactory signatureFactoryWrapper = factory;

            if (!(ns instanceof JrtFileSystemNamespace)) {
                /*
                 * we need a wrapper to create correct singatures for the found classes, all other ignore modules by default, or have
                 * no clue about modules.
                 */
                signatureFactoryWrapper = new SignatureFactoryWrapper(factory, module);
            }

            found.addAll(ns.getClassSources(signatureFactoryWrapper));
        }

        return found;

<<<<<<< HEAD
    if (ns == null) {
      try {
        throw new ClassResolvingException("No Namespace for class " + signature);
      } catch (ClassResolvingException e) {
        e.printStackTrace();
      }
    }

    final Optional<ClassSource> classSource = ns.getClassSource(signature);
    if (classSource.isPresent()) {
      return classSource;
=======
>>>>>>> 62cdc7f6
    }

    @Override
    public Optional<ClassSource> getClassSource(ClassSignature signature) {

        String modulename = ((ModulePackageSignature) signature.packageSignature).moduleSignature.moduleName;
        // lookup the ns for the class provider from the cache and use him...
        AbstractNamespace ns = moduleFinder.discoverModule(modulename);

        final Optional<ClassSource> classSource = ns.getClassSource(signature);
        if (classSource.isPresent()) {
            return classSource;
        }

        return Optional.empty();
    }

    private class SignatureFactoryWrapper implements SignatureFactory {

        private final String moduleName;
        private final SignatureFactory factory;

        private SignatureFactoryWrapper(SignatureFactory factory, String moduleName) {
            this.factory = factory;
            this.moduleName = moduleName;
        }

        @Override
        public PackageSignature getPackageSignature(String packageName) {
            return factory.getPackageSignature(packageName);
        }

        @Override
        public ClassSignature getClassSignature(String className, String packageName) {
            return factory.getClassSignature(className, packageName);
        }

        @Override
        public ClassSignature getClassSignature(String fullyQualifiedClassName) {
            return factory.getClassSignature(fullyQualifiedClassName);
        }

        @Override
        public TypeSignature getTypeSignature(String typeName) {
            return factory.getTypeSignature(typeName);
        }

        @Override
        public MethodSignature getMethodSignature(String methodName, String fullyQualifiedNameDeclClass, String fqReturnType,
                                                  List<String> parameters) {
            return factory.getMethodSignature(methodName, fullyQualifiedNameDeclClass, fqReturnType, parameters);
        }

        @Override
        public MethodSignature getMethodSignature(String methodName, ClassSignature declaringClassSignature, String fqReturnType,
                                                  List<String> parameters) {
            return factory.getMethodSignature(methodName, declaringClassSignature, fqReturnType, parameters);
        }

        @Override
        public ClassSignature fromPath(Path file) {
            if (factory instanceof ModuleSignatureFactory) {
                ModuleSignatureFactory moduleSignatureFactory = (ModuleSignatureFactory) factory;
                String fullyQualifiedName = FilenameUtils.removeExtension(file.toString()).replace('/', '.');
                String packageName = "";
                int index = fullyQualifiedName.lastIndexOf(".");
                String className = fullyQualifiedName;
                if (index > 0) {
                    className = fullyQualifiedName.substring(index, fullyQualifiedName.length());
                    packageName = fullyQualifiedName.substring(0, index);
                }
                ClassSignature signature = moduleSignatureFactory.getClassSignature(className, packageName, this.moduleName);
                return signature;
            }
            return factory.fromPath(file);
        }
    }

}<|MERGE_RESOLUTION|>--- conflicted
+++ resolved
@@ -1,11 +1,5 @@
 package de.upb.soot.namespaces;
 
-<<<<<<< HEAD
-import com.google.common.base.Preconditions;
-
-import de.upb.soot.namespaces.classprovider.ClassProvider;
-=======
->>>>>>> 62cdc7f6
 import de.upb.soot.namespaces.classprovider.ClassSource;
 import de.upb.soot.signatures.ClassSignature;
 import de.upb.soot.signatures.MethodSignature;
@@ -37,66 +31,25 @@
  * href=http://docs.oracle.com/javase/9/docs/api/java/lang/module/ModuleFinder.html#of-java.nio.file.Path...->ModuleFinder</a>
  */
 public class JavaModulePathNamespace extends AbstractNamespace {
-<<<<<<< HEAD
-  private static final Logger logger = LoggerFactory.getLogger(JavaModulePathNamespace.class);
-
-  private final ModuleFinder moduleFinder;
-
-  /**
-   * Creates a {@link JavaModulePathNamespace} which locates classes based on the provided {@link ClassProvider}.
-   *
-   * @param classProvider
-   *          The {@link ClassProvider} for generating {@link ClassSource}es for the files found on the class path
-   * @param modulePath
-   *          The class path to search in
-   */
-  public JavaModulePathNamespace(de.upb.soot.namespaces.classprovider.ClassProvider classProvider, String modulePath) {
-    super(classProvider);
-    this.moduleFinder = new ModuleFinder(classProvider, modulePath);
-
-  }
-
-  @Override
-  public Collection<ClassSource> getClassSources(SignatureFactory factory) {
-    Preconditions.checkArgument(factory instanceof ModuleSignatureFactory, "Factory must be a ModuleSignatureFactory");
-
-    Set<ClassSource> found = new HashSet<>();
-    Collection<String> availableModules = moduleFinder.discoverAllModules();
-    for (String module : availableModules) {
-      AbstractNamespace ns = moduleFinder.discoverModule(module);
-      SignatureFactory signatureFactoryWrapper = factory;
-
-      if (!(ns instanceof JrtFileSystemNamespace)) {
-        /*
-         * we need a wrapper to create correct signatures for the found classes, all other ignore modules by default, or have
-         * no clue about modules.
-         */
-        signatureFactoryWrapper = new SignatureFactoryWrapper(factory, module);
-      }
-
-      found.addAll(ns.getClassSources(signatureFactoryWrapper));
-=======
     private static final Logger logger = LoggerFactory.getLogger(JavaModulePathNamespace.class);
 
     private final ModuleFinder moduleFinder;
 
     public JavaModulePathNamespace(String modulePath) {
         this(modulePath, getDefaultClassProvider());
->>>>>>> 62cdc7f6
     }
 
     /**
      * Creates a {@link JavaModulePathNamespace} which locates classes in the given module path.
      *
      * @param modulePath The class path to search in
+   *          The {@link ClassProvider} for generating {@link ClassSource}es for the files found on the class path
      */
     public JavaModulePathNamespace(String modulePath, IClassProvider classProvider) {
         super(classProvider);
         this.moduleFinder = new ModuleFinder(modulePath);
     }
 
-
-    // TODO: Do we want class sources for all entries, or all classes under a certian module?
     @Override
     public Collection<ClassSource> getClassSources(SignatureFactory factory) {
         Preconditions.checkArgument(factory instanceof ModuleSignatureFactory, "Factory must be a ModuleSignatureFactory");
@@ -109,7 +62,7 @@
 
             if (!(ns instanceof JrtFileSystemNamespace)) {
                 /*
-                 * we need a wrapper to create correct singatures for the found classes, all other ignore modules by default, or have
+         * we need a wrapper to create correct signatures for the found classes, all other ignore modules by default, or have
                  * no clue about modules.
                  */
                 signatureFactoryWrapper = new SignatureFactoryWrapper(factory, module);
@@ -120,20 +73,6 @@
 
         return found;
 
-<<<<<<< HEAD
-    if (ns == null) {
-      try {
-        throw new ClassResolvingException("No Namespace for class " + signature);
-      } catch (ClassResolvingException e) {
-        e.printStackTrace();
-      }
-    }
-
-    final Optional<ClassSource> classSource = ns.getClassSource(signature);
-    if (classSource.isPresent()) {
-      return classSource;
-=======
->>>>>>> 62cdc7f6
     }
 
     @Override
@@ -142,6 +81,14 @@
         String modulename = ((ModulePackageSignature) signature.packageSignature).moduleSignature.moduleName;
         // lookup the ns for the class provider from the cache and use him...
         AbstractNamespace ns = moduleFinder.discoverModule(modulename);
+
+    if (ns == null) {
+      try {
+        throw new ClassResolvingException("No Namespace for class " + signature);
+      } catch (ClassResolvingException e) {
+        e.printStackTrace();
+      }
+    }
 
         final Optional<ClassSource> classSource = ns.getClassSource(signature);
         if (classSource.isPresent()) {
