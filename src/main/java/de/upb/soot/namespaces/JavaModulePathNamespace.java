--- conflicted
+++ resolved
@@ -1,13 +1,10 @@
 package de.upb.soot.namespaces;
 
 import com.google.common.base.Preconditions;
-<<<<<<< HEAD
-import de.upb.soot.frontends.AbstractClassSource;
-=======
 import de.upb.soot.IdentifierFactory;
 import de.upb.soot.ModuleIdentifierFactory;
 import de.upb.soot.core.SootClass;
->>>>>>> 82e84232
+import de.upb.soot.frontends.AbstractClassSource;
 import de.upb.soot.frontends.ClassSource;
 import de.upb.soot.frontends.IClassProvider;
 import de.upb.soot.signatures.FieldSignature;
@@ -63,16 +60,11 @@
   }
 
   @Override
-<<<<<<< HEAD
   public @Nonnull Collection<? extends AbstractClassSource> getClassSources(
-      @Nonnull SignatureFactory signatureFactory, TypeFactory typeFactory) {
-=======
-  public @Nonnull Collection<ClassSource> getClassSources(
       @Nonnull IdentifierFactory identifierFactory) {
->>>>>>> 82e84232
     Preconditions.checkArgument(
         identifierFactory instanceof ModuleIdentifierFactory,
-        "Factory must be a ModuleIdentifierFactory");
+        "Factory must be a ModuleSignatureFactory");
 
     Set<AbstractClassSource> found = new HashSet<>();
     Collection<String> availableModules = moduleFinder.discoverAllModules();
