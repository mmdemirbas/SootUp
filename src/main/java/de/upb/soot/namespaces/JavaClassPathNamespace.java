--- conflicted
+++ resolved
@@ -24,12 +24,8 @@
 
 import static com.google.common.base.Strings.isNullOrEmpty;
 
-<<<<<<< HEAD
+import de.upb.soot.IdentifierFactory;
 import de.upb.soot.frontends.AbstractClassSource;
-=======
-import de.upb.soot.IdentifierFactory;
-import de.upb.soot.frontends.ClassSource;
->>>>>>> 82e84232
 import de.upb.soot.frontends.IClassProvider;
 import de.upb.soot.types.JavaClassType;
 import de.upb.soot.util.Utils;
@@ -136,13 +132,8 @@
   }
 
   @Override
-<<<<<<< HEAD
-  public @Nonnull Collection<AbstractClassSource> getClassSources(
-      @Nonnull SignatureFactory signatureFactory, TypeFactory typeFactory) {
-=======
-  public @Nonnull Collection<ClassSource> getClassSources(
+  public @Nonnull Collection<? extends AbstractClassSource> getClassSources(
       @Nonnull IdentifierFactory identifierFactory) {
->>>>>>> 82e84232
     // By using a set here, already added classes won't be overwritten and the class which is found
     // first will be kept
     Set<AbstractClassSource> found = new HashSet<>();
