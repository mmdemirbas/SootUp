package de.upb.soot.namespaces;

import static com.google.common.base.Strings.isNullOrEmpty;

import de.upb.soot.Utils;
import de.upb.soot.namespaces.classprovider.ClassSource;
import de.upb.soot.namespaces.classprovider.IClassProvider;
import de.upb.soot.signatures.ClassSignature;
import de.upb.soot.signatures.SignatureFactory;

import java.io.File;
import java.io.IOException;
import java.nio.file.Files;
import java.nio.file.NotDirectoryException;
import java.nio.file.Path;
import java.nio.file.Paths;
import java.util.Collection;
import java.util.HashSet;
import java.util.Optional;
import java.util.Set;
import java.util.regex.Pattern;
import java.util.stream.Collectors;
import java.util.stream.Stream;

import org.slf4j.Logger;
import org.slf4j.LoggerFactory;

/**
 * An implementation of the {@link INamespace} interface for the Java class path. Handles directories, archives (including
 * wildcard denoted archives) as stated in the official documentation:
 * https://docs.oracle.com/javase/8/docs/technotes/tools/windows/classpath.html
 * 
 * @author Manuel Benz created on 22.05.18
 */
public class JavaClassPathNamespace extends AbstractNamespace {
  private static final Logger logger = LoggerFactory.getLogger(JavaClassPathNamespace.class);

  protected Collection<AbstractNamespace> cpEntries;

  /**
   * Creates a {@link JavaClassPathNamespace} which locates classes based on the provided {@link IClassProvider}.
   * 
   * @param classProvider
   *          The {@link IClassProvider} for generating {@link ClassSource}es for the files found on the class path
   * @param classPath
   *          The class path to search in
   */
  public JavaClassPathNamespace(IClassProvider classProvider, String classPath) {
    super(classProvider);

    if (isNullOrEmpty(classPath)) {
      throw new InvalidClassPathException("Empty class path given");
    }

    try {
<<<<<<< HEAD
      cpEntries
          = PathUtils.explode(classPath).flatMap(cp -> Utils.optionalToStream(nsForPath(cp))).distinct().collect(Collectors.toList());
=======
      cpEntries = explode(classPath).flatMap(cp -> Utils.optionalToStream(nsForPath(cp))).collect(Collectors.toList());
>>>>>>> d89f63da
    } catch (IllegalArgumentException e) {
      throw new InvalidClassPathException("Malformed class path given: " + classPath, e);
    }

    if (cpEntries.isEmpty()) {
      throw new InvalidClassPathException("Empty class path given");
    }

    logger.trace("{} class path entries registered", cpEntries.size());
  }

<<<<<<< HEAD

=======
  private Stream<Path> explode(String classPath) {
    // the classpath is split at every path separator which is not escaped
    String regex = "(?<!\\\\)" + Pattern.quote(File.pathSeparator);
    final Stream<Path> exploded = Stream.of(classPath.split(regex)).flatMap(this::handleWildCards);
    // we need to filter out duplicates of the same files to not generate duplicate namespaces
    return exploded.map(cp -> cp.normalize()).distinct();
  }

  /**
   * The class path can have directories with wildcards as entries. All jar/JAR files inside those directories have to be
   * added to the class path.
   *
   * @param entry
   *          A class path entry
   * @return A stream of class path entries with wildcards exploded
   */
  private Stream<Path> handleWildCards(String entry) {
    if (entry.endsWith(WILDCARD_CHAR)) {
      Path baseDir = Paths.get(entry.substring(0, entry.indexOf(WILDCARD_CHAR)));
      try {
        return Utils.iteratorToStream(Files.newDirectoryStream(baseDir, "*.{jar,JAR}").iterator());
      } catch (NotDirectoryException e) {
        throw new InvalidClassPathException("Malformed wildcard entry", e);
      } catch (IOException e) {
        throw new InvalidClassPathException("Couldn't access entries denoted by wildcard", e);
      }
    } else {
      return Stream.of(Paths.get(entry));
    }
  }
>>>>>>> d89f63da

  @Override
  public Collection<ClassSource> getClassSources(SignatureFactory factory) {
    // By using a set here, already added classes won't be overwritten and the class which is found
    // first will be kept
    Set<ClassSource> found = new HashSet<>();
    for (AbstractNamespace ns : cpEntries) {
      found.addAll(ns.getClassSources(factory));
    }
    return found;
  }

  @Override
  public Optional<ClassSource> getClassSource(ClassSignature signature) {
    for (AbstractNamespace ns : cpEntries) {
      final Optional<ClassSource> classSource = ns.getClassSource(signature);
      if (classSource.isPresent()) {
        return classSource;
      }
    }
    return Optional.empty();
  }

  private Optional<AbstractNamespace> nsForPath(Path path) {
    if (Files.exists(path)
        && (java.nio.file.Files.isDirectory(path) || PathUtils.hasExtension(path, FileType.JAR, FileType.ZIP))) {
      return Optional.of(PathBasedNamespace.createForClassContainer(classProvider, path));
    } else {
      logger.warn("Invalid/Unknown class path entry: " + path);
      return Optional.empty();
    }
  }

  static final class InvalidClassPathException extends IllegalArgumentException {
    public InvalidClassPathException(String s) {
      super(s);
    }

    public InvalidClassPathException(String message, Throwable cause) {
      super(message, cause);
    }

    public InvalidClassPathException(Throwable cause) {
      super(cause);
    }
  }
}<|MERGE_RESOLUTION|>--- conflicted
+++ resolved
@@ -53,12 +53,8 @@
     }
 
     try {
-<<<<<<< HEAD
-      cpEntries
+      cpEntries = explode(classPath).flatMap(cp -> Utils.optionalToStream(nsForPath(cp))).collect(Collectors.toList());
           = PathUtils.explode(classPath).flatMap(cp -> Utils.optionalToStream(nsForPath(cp))).distinct().collect(Collectors.toList());
-=======
-      cpEntries = explode(classPath).flatMap(cp -> Utils.optionalToStream(nsForPath(cp))).collect(Collectors.toList());
->>>>>>> d89f63da
     } catch (IllegalArgumentException e) {
       throw new InvalidClassPathException("Malformed class path given: " + classPath, e);
     }
@@ -70,40 +66,9 @@
     logger.trace("{} class path entries registered", cpEntries.size());
   }
 
-<<<<<<< HEAD
-
-=======
-  private Stream<Path> explode(String classPath) {
-    // the classpath is split at every path separator which is not escaped
-    String regex = "(?<!\\\\)" + Pattern.quote(File.pathSeparator);
-    final Stream<Path> exploded = Stream.of(classPath.split(regex)).flatMap(this::handleWildCards);
     // we need to filter out duplicates of the same files to not generate duplicate namespaces
     return exploded.map(cp -> cp.normalize()).distinct();
-  }
 
-  /**
-   * The class path can have directories with wildcards as entries. All jar/JAR files inside those directories have to be
-   * added to the class path.
-   *
-   * @param entry
-   *          A class path entry
-   * @return A stream of class path entries with wildcards exploded
-   */
-  private Stream<Path> handleWildCards(String entry) {
-    if (entry.endsWith(WILDCARD_CHAR)) {
-      Path baseDir = Paths.get(entry.substring(0, entry.indexOf(WILDCARD_CHAR)));
-      try {
-        return Utils.iteratorToStream(Files.newDirectoryStream(baseDir, "*.{jar,JAR}").iterator());
-      } catch (NotDirectoryException e) {
-        throw new InvalidClassPathException("Malformed wildcard entry", e);
-      } catch (IOException e) {
-        throw new InvalidClassPathException("Couldn't access entries denoted by wildcard", e);
-      }
-    } else {
-      return Stream.of(Paths.get(entry));
-    }
-  }
->>>>>>> d89f63da
 
   @Override
   public Collection<ClassSource> getClassSources(SignatureFactory factory) {
