--- conflicted
+++ resolved
@@ -96,14 +96,9 @@
    */
   public String getFullyQualifiedName() {
     StringBuilder sb = new StringBuilder();
-<<<<<<< HEAD
+    // TODO: [ms] enforce at signature generation?
     if (!Strings.isNullOrEmpty(packageName.getPackageName())) {
       sb.append(packageName.toString());
-=======
-    // TODO: [ms] enforce at signature generation?
-    if (!Strings.isNullOrEmpty(packageSignature.getPackageName())) {
-      sb.append(packageSignature.toString());
->>>>>>> bb4546e6
       sb.append('.');
     }
     sb.append(className);
