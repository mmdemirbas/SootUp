--- conflicted
+++ resolved
@@ -35,19 +35,11 @@
   public void validate(Body body, List<ValidationException> exceptions) {
     // TODO: check copied code from old soot
     /*
-<<<<<<< HEAD
      * SootMethod methodRef = body.getMethod(); if (methodRef.isAbstract()) { return; }
-     * 
-     * Chain<Unit> units = body.getUnits().getNonPatchingChain();
-     * 
-     * for (Unit unit : units) { Stmt s = (Stmt) unit; if (!s.containsFieldRef()) { continue; } JFieldRef fr =
-=======
-     * SootMethod method = body.getMethod(); if (method.isAbstract()) { return; }
      *
      * Chain<Unit> units = body.getUnits().getNonPatchingChain();
      *
-     * for (Unit unit : units) { Stmt s = (Stmt) unit; if (!s.containsFieldRef()) { continue; } FieldRef fr =
->>>>>>> 9b3be17f
+     * for (Unit unit : units) { Stmt s = (Stmt) unit; if (!s.containsFieldRef()) { continue; } JFieldRef fr =
      * s.getFieldRef();
      *
      * if (fr instanceof JStaticFieldRef) { JStaticFieldRef v = (JStaticFieldRef) fr; try { SootField field = v.getField();
