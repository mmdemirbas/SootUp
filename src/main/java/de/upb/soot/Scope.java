package de.upb.soot;

<<<<<<< HEAD
import de.upb.soot.namespaces.SourceLocation;
=======
import de.upb.soot.inputlocation.AnalysisInputLocation;
>>>>>>> 88f36667
import de.upb.soot.signatures.PackageName;
import de.upb.soot.types.JavaClassType;
import de.upb.soot.util.NotYetImplementedException;

/**
 * Definition of a scope
 *
 * @author Linghui Luo
 * @author Ben Hermann
 */
public class Scope {

<<<<<<< HEAD
  /** Define a scope consists of multiple namespaces. */
  public Scope(SourceLocation... namespaces) {
=======
  /** Define a scope consists of multiple inputLocations. */
  public Scope(AnalysisInputLocation... inputLocations) {
>>>>>>> 88f36667
    // TODO Auto-generated constructor stub
  }

  /** Define a scope consists of multiple packages. */
  public Scope(PackageName... packages) {
    // TODO Auto-generated constructor stub
  }

  /** Define a scope consists of multiple classes. */
  public Scope(JavaClassType... classSignatures) {
    // TODO Auto-generated constructor stub
  }

  public Scope withStartingSignature(JavaClassType classSignature) {
    throw new NotYetImplementedException();
  }
}<|MERGE_RESOLUTION|>--- conflicted
+++ resolved
@@ -1,10 +1,6 @@
 package de.upb.soot;
 
-<<<<<<< HEAD
-import de.upb.soot.namespaces.SourceLocation;
-=======
 import de.upb.soot.inputlocation.AnalysisInputLocation;
->>>>>>> 88f36667
 import de.upb.soot.signatures.PackageName;
 import de.upb.soot.types.JavaClassType;
 import de.upb.soot.util.NotYetImplementedException;
@@ -17,13 +13,8 @@
  */
 public class Scope {
 
-<<<<<<< HEAD
-  /** Define a scope consists of multiple namespaces. */
-  public Scope(SourceLocation... namespaces) {
-=======
   /** Define a scope consists of multiple inputLocations. */
   public Scope(AnalysisInputLocation... inputLocations) {
->>>>>>> 88f36667
     // TODO Auto-generated constructor stub
   }
 
