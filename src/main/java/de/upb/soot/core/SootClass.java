package de.upb.soot.core;

<<<<<<< HEAD
import de.upb.soot.namespaces.classprovider.ClassSource;
import de.upb.soot.jimple.common.type.Type;
=======
/*-
 * #%L
 * Soot - a J*va Optimization Framework
 * %%
 * Copyright (C) 1997 - 1999 Raja Vallee-Rai
 * %%
 * This program is free software: you can redistribute it and/or modify
 * it under the terms of the GNU Lesser General Public License as
 * published by the Free Software Foundation, either version 2.1 of the
 * License, or (at your option) any later version.
 *
 * This program is distributed in the hope that it will be useful,
 * but WITHOUT ANY WARRANTY; without even the implied warranty of
 * MERCHANTABILITY or FITNESS FOR A PARTICULAR PURPOSE.  See the
 * GNU General Lesser Public License for more details.
 *
 * You should have received a copy of the GNU General Lesser Public
 * License along with this program.  If not, see
 * <http://www.gnu.org/licenses/lgpl-2.1.html>.
 * #L%
 */

import de.upb.soot.Options;
import de.upb.soot.jimple.basic.Numberable;
import de.upb.soot.jimple.common.type.RefType;
import de.upb.soot.jimple.common.type.Type;
import de.upb.soot.namespaces.classprovider.ClassSource;
import de.upb.soot.util.NumberedString;
import de.upb.soot.util.SmallNumberedMap;
import de.upb.soot.validation.ClassFlagsValidator;
import de.upb.soot.validation.ClassValidator;
import de.upb.soot.validation.MethodDeclarationValidator;
import de.upb.soot.validation.OuterClassValidator;
import de.upb.soot.validation.ValidationException;

import com.ibm.wala.cast.tree.CAstSourcePositionMap.Position;

import java.util.ArrayList;
import java.util.Collections;
import java.util.Iterator;
import java.util.LinkedHashSet;
import java.util.List;

import org.slf4j.Logger;
import org.slf4j.LoggerFactory;

/*
 * Incomplete and inefficient implementation.
 *
 * Implementation notes:
 *
 * 1. The getFieldOf() method is slow because it traverses the list of fields, comparing the names,
 * one by one.  If you establish a Dictionary of Name->Field, you will need to add a
 * notifyOfNameChange() method, and register fields which belong to classes, because the hashtable
 * will need to be updated.  I will do this later. - kor  16-Sep-97
 *
 * 2. Note 1 is kept for historical (i.e. amusement) reasons.  In fact, there is no longer a list of fields;
 * these are kept in a Chain now.  But that's ok; there is no longer a getFieldOf() method,
 * either.  There still is no efficient way to get a field by name, although one could establish
 * a Chain of EquivalentValue-like objects and do an O(1) search on that.  - plam 2-24-00
 */
>>>>>>> 62cdc7f6

/**
 * Soot's counterpart of the source languages class concept. Soot representation of a Java class. They are usually created by
 * a Scene, but can also be constructed manually through the given constructors.
 *
 * @author Manuel Benz created on 06.06.18
 */

public class SootClass extends AbstractViewResident implements Numberable {

  public static class Resolve {
    public final int level;

    public Resolve(int level) {
      this.level = level;
    }
  }

  public de.upb.soot.namespaces.classprovider.ClassSource getCs() {
    return cs;
  }

  private ClassSource cs;

  public SootClass(ClassSource cs) {
    this.cs = cs;
  }

<<<<<<< HEAD
  public void checkLevelIgnoreResolving(String hierarchy2) {
=======
  private static final Logger logger = LoggerFactory.getLogger(SootClass.class);

  protected Position position;
  protected String name, shortName, fixedShortName, packageName, fixedPackageName;
  protected int modifiers;
  protected LinkedHashSet<SootField> fields;
  protected SmallNumberedMap<SootMethod> subSigToMethods;
  // methodList is just for keeping the methods in a consistent order. It
  // needs to be kept consistent with subSigToMethods.
  protected List<SootMethod> methodList;
  protected LinkedHashSet<SootClass> interfaces;

  protected boolean isInScene;
  protected SootClass superClass;
  protected SootClass outerClass;

  protected ClassType classType;

  public final static String INVOKEDYNAMIC_DUMMY_CLASS_NAME = "soot.dummy.InvokeDynamic";

  /**
   * Constructs an empty SootClass with the given name and modifiers.
   */

  public SootClass(String name, int modifiers) {
    if (name.charAt(0) == '[') {
      throw new RuntimeException("Attempt to make a class whose name starts with [");
    }
    setName(name);
    this.modifiers = modifiers;
    initializeRefType(name);
    if (Options.getInstance().debug_resolver()) {
      logger.debug("created " + name + " with modifiers " + modifiers);
    }
    setResolvingLevel(BODIES);
  }

  /**
   * Makes sure that there is a RefType pointing to this SootClass. Client code that provides its own SootClass
   * implementation can override and modify this behavior.
   *
   * @param name
   *          The name of the new class
   */
  protected void initializeRefType(String name) {
    refType = RefType.getInstance(name);
    refType.setSootClass(this);
  }
>>>>>>> 62cdc7f6

  /**
   * Constructs an empty SootClass with the given name and no modifiers.
   */

  public SootClass(String name) {
    this(name, 0);
  }

<<<<<<< HEAD
  public Iterable<SootMethod> getMethods() {
    return null;
  }

  public boolean isInterface() {
    // TODO Auto-generated method stub
=======
  public final static int DANGLING = 0;
  public final static int HIERARCHY = 1;
  public final static int SIGNATURES = 2;
  public final static int BODIES = 3;
  private volatile int resolvingLevel = DANGLING;

  protected String levelToString(int level) {
    switch (level) {
      case DANGLING:
        return "DANGLING";
      case HIERARCHY:
        return "HIERARCHY";
      case SIGNATURES:
        return "SIGNATURES";
      case BODIES:
        return "BODIES";
      default:
        throw new RuntimeException("unknown resolving level");
    }
  }

  /**
   * Checks if the class has at lease the resolving level specified. This check does nothing is the class resolution process
   * is not completed.
   *
   * @param level
   *          the resolution level, one of DANGLING, HIERARCHY, SIGNATURES, and BODIES
   * @throws java.lang.RuntimeException
   *           if the resolution is at an insufficient level
   */
  public void checkLevel(int level) {
    // Fast check: e.g. FastHierarchy.canStoreClass calls this method quite
    // often
    int currentLevel = resolvingLevel();
    if (currentLevel >= level) {
      return;
    }

    if (!this.getView().doneResolving() || Options.getInstance().ignore_resolving_levels()) {
      return;
    }
    checkLevelIgnoreResolving(level);
  }

  /**
   * Checks if the class has at lease the resolving level specified. This check ignores the resolution completeness.
   *
   * @param level
   *          the resolution level, one of DANGLING, HIERARCHY, SIGNATURES, and BODIES
   * @throws java.lang.RuntimeException
   *           if the resolution is at an insufficient level
   */
  public void checkLevelIgnoreResolving(int level) {
    int currentLevel = resolvingLevel();
    if (currentLevel < level) {
      String hint = "\nIf you are extending Soot, try to add the following call before calling soot.Main.main(..):\n"
          + "Scene.getInstance().addBasicClass(" + getName() + "," + levelToString(level) + ");\n"
          + "Otherwise, try whole-program mode (-w).";
      throw new RuntimeException("This operation requires resolving level " + levelToString(level) + " but " + name
          + " is at resolving level " + levelToString(currentLevel) + hint);
    }
  }

  public int resolvingLevel() {
    return resolvingLevel;
  }

  public void setResolvingLevel(int newLevel) {
    resolvingLevel = newLevel;
  }

  public boolean isInScene() {
    return isInScene;
  }

  /**
   * Returns the number of fields in this class.
   */

  public int getFieldCount() {
    checkLevel(SIGNATURES);
    return fields == null ? 0 : fields.size();
  }

  /**
   * Returns a backed Chain of fields.
   */

  @SuppressWarnings("unchecked")
  public LinkedHashSet<SootField> getFields() {
    checkLevel(SIGNATURES);
    return fields == null ? new LinkedHashSet<>() : fields;
  }

  /*
   * public void setFields(Field[] fields) { this.fields = new ArraySet(fields); }
   */

  /**
   * Adds the given field to this class.
   */

  public void addField(SootField f) {
    checkLevel(SIGNATURES);
    if (f.isDeclared()) {
      throw new RuntimeException("already declared: " + f.getName());
    }

    if (declaresField(f.getName(), f.getType())) {
      throw new RuntimeException("Field already exists : " + f.getName() + " of type " + f.getType());
    }

    if (fields == null) {
      fields = new LinkedHashSet<SootField>();
    }

    fields.add(f);
    f.setDeclared(true);
    f.setDeclaringClass(this);
  }

  /**
   * Removes the given field from this class.
   */

  public void removeField(SootField f) {
    checkLevel(SIGNATURES);
    if (!f.isDeclared() || f.getDeclaringClass() != this) {
      throw new RuntimeException("did not declare: " + f.getName());
    }

    if (fields != null) {
      fields.remove(f);
    }
    f.setDeclared(false);
    f.setDeclaringClass(null);
  }

  /**
   * Returns the field of this class with the given name and type. If the field cannot be found, an exception is thrown.
   */
  public SootField getField(String name, Type type) {
    SootField sf = getFieldUnsafe(name, type);
    if (sf == null) {
      throw new RuntimeException("No field " + name + " in class " + getName());
    }
    return sf;
  }

  /**
   * Returns the field of this class with the given name and type. If the field cannot be found, null is returned.
   */
  public SootField getFieldUnsafe(String name, Type type) {
    checkLevel(SIGNATURES);
    if (fields == null) {
      return null;
    }
    for (SootField field : fields) {
      if (field.getName().equals(name) && field.getType().equals(type)) {
        return field;
      }
    }
    return null;
  }

  /**
   * Returns the field of this class with the given name. Throws a RuntimeException if there is more than one field with the
   * given name or if no such field exists at all.
   */
  public SootField getFieldByName(String name) {
    SootField foundField = getFieldByNameUnsafe(name);
    if (foundField == null) {
      throw new RuntimeException("No field " + name + " in class " + getName());
    }
    return foundField;
  }

  /**
   * Returns the field of this class with the given name. Throws a RuntimeException if there is more than one field with the
   * given name. Returns null if no field with the given name exists.
   */
  public SootField getFieldByNameUnsafe(String name) {
    checkLevel(SIGNATURES);
    if (fields == null) {
      return null;
    }

    SootField foundField = null;
    for (SootField field : fields) {
      if (field.getName().equals(name)) {
        if (foundField == null) {
          foundField = field;
        } else {
          throw new RuntimeException("ambiguous field: " + name);
        }
      }
    }
    return foundField;
  }

  /**
   * Returns the field of this class with the given subsignature. If such a field does not exist, an exception is thrown.
   */
  public SootField getField(String subsignature) {
    SootField sf = getFieldUnsafe(subsignature);
    if (sf == null) {
      throw new RuntimeException("No field " + subsignature + " in class " + getName());
    }
    return sf;
  }

  /**
   * Returns the field of this class with the given subsignature. If such a field does not exist, null is returned.
   */
  public SootField getFieldUnsafe(String subsignature) {
    checkLevel(SIGNATURES);
    if (fields == null) {
      return null;
    }
    for (SootField field : fields) {
      if (field.getSubSignature().equals(subsignature)) {
        return field;
      }
    }
    return null;
  }

  /**
   * Does this class declare a field with the given subsignature?
   */
  public boolean declaresField(String subsignature) {
    checkLevel(SIGNATURES);
    return getFieldUnsafe(subsignature) != null;
  }

  /**
   * Returns the method of this class with the given subsignature. If no method with the given subsignature can be found, an
   * exception is thrown.
   */
  public SootMethod getMethod(NumberedString subsignature) {
    SootMethod ret = getMethodUnsafe(subsignature);
    if (ret == null) {
      throw new RuntimeException("No method " + subsignature + " in class " + getName());
    } else {
      return ret;
    }
  }

  /**
   * Returns the method of this class with the given subsignature. If no method with the given subsignature can be found,
   * null is returned.
   */
  public SootMethod getMethodUnsafe(NumberedString subsignature) {
    checkLevel(SIGNATURES);
    if (subSigToMethods == null) {
      return null;
    }
    SootMethod ret = subSigToMethods.get(subsignature);
    return ret;
  }

  /**
   * Does this class declare a method with the given subsignature?
   */
  public boolean declaresMethod(NumberedString subsignature) {
    checkLevel(SIGNATURES);
    if (subSigToMethods == null) {
      return false;
    }
    SootMethod ret = subSigToMethods.get(subsignature);
    return ret != null;
  }

  /*
   * Returns the method of this class with the given subsignature. If no method with the given subsignature can be found, an
   * exception is thrown.
   */
  public SootMethod getMethod(String subsignature) {
    checkLevel(SIGNATURES);
    NumberedString numberedString = this.getView().getSubSigNumberer().find(subsignature);
    if (numberedString == null) {
      throw new RuntimeException("No method " + subsignature + " in class " + getName());
    }
    return getMethod(numberedString);
  }

  /*
   * Returns the method of this class with the given subsignature. If no method with the given subsignature can be found,
   * null is returned.
   */
  public SootMethod getMethodUnsafe(String subsignature) {
    checkLevel(SIGNATURES);
    NumberedString numberedString = this.getView().getSubSigNumberer().find(subsignature);
    return numberedString == null ? null : getMethodUnsafe(numberedString);
  }

  /**
   * Does this class declare a method with the given subsignature?
   */

  public boolean declaresMethod(String subsignature) {
    checkLevel(SIGNATURES);
    NumberedString numberedString = this.getView().getSubSigNumberer().find(subsignature);
    return numberedString == null ? false : declaresMethod(numberedString);
  }

  /**
   * Does this class declare a field with the given name?
   */

  public boolean declaresFieldByName(String name) {
    checkLevel(SIGNATURES);
    if (fields == null) {
      return false;
    }
    for (SootField field : fields) {
      if (field.getName().equals(name)) {
        return true;
      }
    }

>>>>>>> 62cdc7f6
    return false;
  }

  /**
<<<<<<< HEAD
   * Whether the class is phantom.
   *
   * @return
   */
  public boolean isPhantom() {
    // TODO Auto-generated method stub
=======
   * Does this class declare a field with the given name and type.
   */
  public boolean declaresField(String name, Type type) {
    checkLevel(SIGNATURES);
    if (fields == null) {
      return false;
    }
    for (SootField field : fields) {
      if (field.getName().equals(name) && field.getType().equals(type)) {
        return true;
      }
    }

>>>>>>> 62cdc7f6
    return false;
  }

  /**
   * Returns the number of methods in this class.
   */

  public int getMethodCount() {
    checkLevel(SIGNATURES);
    if (subSigToMethods == null) {
      return 0;
    }
    return subSigToMethods.nonNullSize();
  }

  /**
   * Returns an iterator over the methods in this class.
   */

  public Iterator<SootMethod> methodIterator() {
    checkLevel(SIGNATURES);
    if (methodList == null) {
      return Collections.emptyIterator();
    }

    return new Iterator<SootMethod>() {
      final Iterator<SootMethod> internalIterator = methodList.iterator();
      private SootMethod currentMethod;

      @Override
      public boolean hasNext() {
        return internalIterator.hasNext();
      }

      @Override
      public SootMethod next() {
        currentMethod = internalIterator.next();
        return currentMethod;
      }

      @Override
      public void remove() {
        internalIterator.remove();

        subSigToMethods.put(currentMethod.getNumberedSubSignature(), null);
        currentMethod.setDeclared(false);
      }
    };
  }

  public List<SootMethod> getMethods() {
    checkLevel(SIGNATURES);
    if (methodList == null) {
      return Collections.emptyList();
    }
    return methodList;
  }

  /**
   * Attempts to retrieve the method with the given name, parameters and return type. If no matching method can be found, an
   * exception is thrown.
   */
  public SootMethod getMethod(String name, List<Type> parameterTypes, Type returnType) {
    SootMethod sm = getMethodUnsafe(name, parameterTypes, returnType);
    if (sm != null) {
      return sm;
    }

    throw new RuntimeException(
        "Class " + getName() + " doesn't have method " + name + "(" + parameterTypes + ")" + " : " + returnType);
  }

  /**
   * Attempts to retrieve the method with the given name, parameters and return type. If no matching method can be found,
   * null is returned.
   */
  public SootMethod getMethodUnsafe(String name, List<Type> parameterTypes, Type returnType) {
    checkLevel(SIGNATURES);
    if (methodList == null) {
      return null;
    }

    for (SootMethod method : methodList) {
      if (method.getName().equals(name) && parameterTypes.equals(method.getParameterTypes())
          && returnType.equals(method.getReturnType())) {
        return method;
      }
    }
    return null;
  }

  /**
<<<<<<< HEAD
   * Super Class.
   *
   * @return the superclass
   */
=======
   * Attempts to retrieve the method with the given name and parameters. This method may throw an AmbiguousMethodException if
   * there is more than one method with the given name and parameter.
   */

  public SootMethod getMethod(String name, List<Type> parameterTypes) {
    checkLevel(SIGNATURES);
    SootMethod foundMethod = null;

    if (methodList == null) {
      return null;
    }

    for (SootMethod method : methodList) {
      if (method.getName().equals(name) && parameterTypes.equals(method.getParameterTypes())) {
        if (foundMethod == null) {
          foundMethod = method;
        } else {
          throw new RuntimeException("ambiguous method");
        }
      }
    }

    if (foundMethod == null) {
      throw new RuntimeException("couldn't find method " + name + "(" + parameterTypes + ") in " + this);
    }
    return foundMethod;
  }

  /**
   * Attempts to retrieve the method with the given name. This method may throw an AmbiguousMethodException if there are more
   * than one method with the given name. If no method with the given is found, null is returned.
   */
  public SootMethod getMethodByNameUnsafe(String name) {
    checkLevel(SIGNATURES);
    SootMethod foundMethod = null;

    if (methodList == null) {
      return null;
    }

    for (SootMethod method : methodList) {
      if (method.getName().equals(name)) {
        if (foundMethod == null) {
          foundMethod = method;
        } else {
          throw new RuntimeException("ambiguous method: " + name + " in class " + this);
        }
      }
    }
    return foundMethod;
  }

  /**
   * Attempts to retrieve the method with the given name. This method may throw an AmbiguousMethodException if there are more
   * than one method with the given name. If no method with the given is found, an exception is thrown as well.
   */
  public SootMethod getMethodByName(String name) {
    SootMethod foundMethod = getMethodByNameUnsafe(name);
    if (foundMethod == null) {
      throw new RuntimeException("couldn't find method " + name + "(*) in " + this);
    }
    return foundMethod;
  }

  /**
   * Does this class declare a method with the given name and parameter types?
   */

  public boolean declaresMethod(String name, List<Type> parameterTypes) {
    checkLevel(SIGNATURES);
    if (methodList == null) {
      return false;
    }

    for (SootMethod method : methodList) {
      if (method.getName().equals(name) && method.getParameterTypes().equals(parameterTypes)) {
        return true;
      }
    }

    return false;
  }

  /**
   * Does this class declare a method with the given name, parameter types, and return type?
   */

  public boolean declaresMethod(String name, List<Type> parameterTypes, Type returnType) {
    checkLevel(SIGNATURES);
    if (methodList == null) {
      return false;
    }

    for (SootMethod method : methodList) {
      if (method.getName().equals(name) && method.getParameterTypes().equals(parameterTypes)
          && method.getReturnType().equals(returnType)) {
        return true;
      }
    }

    return false;
  }

  /**
   * Does this class declare a method with the given name?
   */

  public boolean declaresMethodByName(String name) {
    checkLevel(SIGNATURES);
    if (methodList == null) {
      return false;
    }

    for (SootMethod method : methodList) {
      if (method.getName().equals(name)) {
        return true;
      }
    }

    return false;
  }

  /*
   * public void setMethods(Method[] method) { methods = new ArraySet(method); }
   */

  /**
   * Adds the given method to this class.
   */
  public void addMethod(SootMethod m) {
    checkLevel(SIGNATURES);
    if (m.isDeclared()) {
      throw new RuntimeException("already declared: " + m.getName());
    }

    /*
     * if(declaresMethod(m.getName(), m.getParameterTypes())) throw new RuntimeException("duplicate signature for: " +
     * m.getName());
     */

    if (methodList == null) {
      methodList = new ArrayList<>();
      subSigToMethods = new SmallNumberedMap<>();
    }

    if (subSigToMethods.get(m.getNumberedSubSignature()) != null) {
      throw new RuntimeException("Attempting to add method " + m.getSubSignature() + " to class " + this
          + ", but the class already has a method with that signature.");
    }
    subSigToMethods.put(m.getNumberedSubSignature(), m);
    methodList.add(m);
    m.setDeclared(true);
    m.setDeclaringClass(this);
  }

  public synchronized SootMethod getOrAddMethod(SootMethod m) {
    checkLevel(SIGNATURES);
    if (m.isDeclared()) {
      throw new RuntimeException("already declared: " + m.getName());
    }

    if (methodList == null) {
      methodList = new ArrayList<>();
      subSigToMethods = new SmallNumberedMap<>();
    }

    SootMethod old = subSigToMethods.get(m.getNumberedSubSignature());
    if (old != null) {
      return old;
    }
    subSigToMethods.put(m.getNumberedSubSignature(), m);
    methodList.add(m);
    m.setDeclared(true);
    m.setDeclaringClass(this);
    return m;
  }

  public synchronized SootField getOrAddField(SootField f) {
    checkLevel(SIGNATURES);
    if (f.isDeclared()) {
      throw new RuntimeException("already declared: " + f.getName());
    }
    SootField old = getFieldUnsafe(f.getName(), f.getType());
    if (old != null) {
      return old;
    }

    if (fields == null) {
      fields = new LinkedHashSet<>();
    }

    fields.add(f);
    f.setDeclared(true);
    f.setDeclaringClass(this);
    return f;
  }

  /**
   * Removes the given method from this class.
   */
  public void removeMethod(SootMethod m) {
    checkLevel(SIGNATURES);
    if (!m.isDeclared() || m.getDeclaringClass() != this) {
      throw new RuntimeException("incorrect declarer for remove: " + m.getName());
    }

    if (subSigToMethods.get(m.getNumberedSubSignature()) == null) {
      throw new RuntimeException("Attempt to remove method " + m.getSubSignature() + " which is not in class " + this);
    }
    subSigToMethods.put(m.getNumberedSubSignature(), null);
    methodList.remove(m);
    m.setDeclared(false);
    m.setDeclaringClass(null);
  }

  /**
   * Returns the modifiers of this class.
   */

  public int getModifiers() {
    return modifiers;
  }

  /**
   * Sets the modifiers for this class.
   */

  public void setModifiers(int modifiers) {
    this.modifiers = modifiers;
  }

  /**
   * Returns the number of interfaces being directly implemented by this class. Note that direct implementation corresponds
   * to an "implements" keyword in the Java class file and that this class may still be implementing additional interfaces in
   * the usual sense by being a subclass of a class which directly implements some interfaces.
   */

  public int getInterfaceCount() {
    checkLevel(HIERARCHY);
    return interfaces == null ? 0 : interfaces.size();
  }

  /**
   * Returns a backed Chain of the interfaces that are directly implemented by this class. (see getInterfaceCount())
   */

  @SuppressWarnings("unchecked")
  public LinkedHashSet<SootClass> getInterfaces() {
    checkLevel(HIERARCHY);
    return interfaces == null ? new LinkedHashSet<>() : interfaces;
  }

  /**
   * Does this class directly implement the given interface? (see getInterfaceCount())
   */

  public boolean implementsInterface(String name) {
    checkLevel(HIERARCHY);
    if (interfaces == null) {
      return false;
    }

    for (SootClass sc : interfaces) {
      if (sc.getName().equals(name)) {
        return true;
      }
    }
    return false;
  }

  /**
   * Add the given class to the list of interfaces which are directly implemented by this class.
   */

  public void addInterface(SootClass interfaceClass) {
    checkLevel(HIERARCHY);
    if (implementsInterface(interfaceClass.getName())) {
      throw new RuntimeException("duplicate interface: " + interfaceClass.getName());
    }
    if (interfaces == null) {
      interfaces = new LinkedHashSet<>();
    }
    interfaces.add(interfaceClass);
  }

  /**
   * Removes the given class from the list of interfaces which are directly implemented by this class.
   */

  public void removeInterface(SootClass interfaceClass) {
    checkLevel(HIERARCHY);
    if (!implementsInterface(interfaceClass.getName())) {
      throw new RuntimeException("no such interface: " + interfaceClass.getName());
    }

    interfaces.remove(interfaceClass);
  }

  /**
   * WARNING: interfaces are subclasses of the java.lang.Object class! Does this class have a superclass? False implies that
   * this is the java.lang.Object class. Note that interfaces are subclasses of the java.lang.Object class.
   */

  public boolean hasSuperclass() {
    checkLevel(HIERARCHY);
    return superClass != null;
  }

  /**
   * WARNING: interfaces are subclasses of the java.lang.Object class! Returns the superclass of this class. (see
   * hasSuperclass())
   */

  public SootClass getSuperclass() {
    checkLevel(HIERARCHY);
    if (superClass == null && !isPhantomClass()) {
      throw new RuntimeException("no superclass for " + getName());
    } else {
      return superClass;
    }
  }

  /**
   * This method returns the superclass, or null if no superclass has been specified for this class.
   *
   * WARNING: interfaces are subclasses of the java.lang.Object class! Returns the superclass of this class. (see
   * hasSuperclass())
   */

>>>>>>> 62cdc7f6
  public SootClass getSuperclassUnsafe() {
    checkLevel(HIERARCHY);
    return superClass;
  }

  /**
   * Sets the superclass of this class. Note that passing a null will cause the class to have no superclass.
   */

  public void setSuperclass(SootClass c) {
    checkLevel(HIERARCHY);
    superClass = c;
  }

  public boolean hasOuterClass() {
    checkLevel(HIERARCHY);
    return outerClass != null;
  }

  public SootClass getOuterClass() {
    checkLevel(HIERARCHY);
    if (outerClass == null) {
      throw new RuntimeException("no outer class");
    } else {
      return outerClass;
    }
  }

  /**
   * This method returns the outer class, or null if no outer class has been specified for this class.
   */
  public SootClass getOuterClassUnsafe() {
    checkLevel(HIERARCHY);
    return outerClass;
  }

  public void setOuterClass(SootClass c) {
    checkLevel(HIERARCHY);
    outerClass = c;
  }

  public boolean isInnerClass() {
    return hasOuterClass();
  }

  /**
   * Returns the name of this class.
   */

  public String getName() {
    return name;
  }

  public String getJavaStyleName() {
    if (PackageNamer.getInstance().has_FixedNames()) {
      if (fixedShortName == null) {
        fixedShortName = PackageNamer.getInstance().get_FixedClassName(name);
      }

      if (PackageNamer.getInstance().use_ShortName(getJavaPackageName(), fixedShortName) == false) {
        return getJavaPackageName() + "." + fixedShortName;
      }

      return fixedShortName;
    }

    return shortName;
  }

  public String getShortJavaStyleName() {
    if (PackageNamer.getInstance().has_FixedNames()) {
      if (fixedShortName == null) {
        fixedShortName = PackageNamer.getInstance().get_FixedClassName(name);
      }

      return fixedShortName;
    }

    return shortName;
  }

  public String getShortName() {
    return shortName;
  }

  /**
   * Returns the package name of this class.
   */

  public String getPackageName() {
    return packageName;
  }

  public String getJavaPackageName() {
    if (PackageNamer.getInstance().has_FixedNames()) {
      if (fixedPackageName == null) {
        fixedPackageName = PackageNamer.getInstance().get_FixedPackageName(packageName);
      }

      return fixedPackageName;
    }

    return packageName;
  }

  /**
   * Sets the name of this class.
   */

  public void setName(String name) {
    this.name = name.intern();

    shortName = name;
    packageName = "";

    int index = name.lastIndexOf('.');
    if (index > 0) {
      shortName = name.substring(index + 1);
      packageName = name.substring(0, index);
    }

    fixedShortName = null;
    fixedPackageName = null;
  }

  /** Convenience method; returns true if this class is an interface. */
  public boolean isInterface() {
    checkLevel(HIERARCHY);
    return Modifier.isInterface(this.getModifiers());
  }

  /** Convenience method; returns true if this class is an enumeration. */
  public boolean isEnum() {
    checkLevel(HIERARCHY);
    return Modifier.isEnum(this.getModifiers());
  }

  /** Convenience method; returns true if this class is synchronized. */
  public boolean isSynchronized() {
    checkLevel(HIERARCHY);
    return Modifier.isSynchronized(this.getModifiers());
  }

  /** Returns true if this class is not an interface and not abstract. */
  public boolean isConcrete() {
    return !isInterface() && !isAbstract();
  }

  /** Convenience method; returns true if this class is public. */
  public boolean isPublic() {
    return Modifier.isPublic(this.getModifiers());
  }

  /** Returns true if some method in this class has an active Baf body. */
  public boolean containsBafBody() {
    Iterator<SootMethod> methodIt = methodIterator();

    while (methodIt.hasNext()) {
      SootMethod m = methodIt.next();

      // TODO: sth; soot.baf.BafBody does not exist
      if (m.hasActiveBody() /* && m.getActiveBody() instanceof soot.baf.BafBody */) {
        return true;
      }
    }

    return false;
  }

  private RefType refType;

  // made public for obfuscator..
  public void setRefType(RefType refType) {
    this.refType = refType;
  }

  public boolean hasRefType() {
    return refType != null;
  }

  /** Returns the RefType corresponding to this class. */
  public RefType getType() {
    return refType;
  }

  /** Returns the name of this class. */
  @Override
  public String toString() {
    return getName();
  }

  /* Renames private fields and methods with numeric names. */
  public void renameFieldsAndMethods(boolean privateOnly) {
    checkLevel(SIGNATURES);
    // Rename fields. Ignore collisions for now.
    {
      Iterator<SootField> fieldIt = this.getFields().iterator();
      int fieldCount = 0;

      if (fieldIt.hasNext()) {
        while (fieldIt.hasNext()) {
          SootField f = fieldIt.next();
          if (!privateOnly || Modifier.isPrivate(f.getModifiers())) {
            String newFieldName = "__field" + (fieldCount++);
            f.setName(newFieldName);
          }
        }
      }
    }

    // Rename methods. Again, ignore collisions for now.
    {
      Iterator<SootMethod> methodIt = methodIterator();
      int methodCount = 0;

      if (methodIt.hasNext()) {
        while (methodIt.hasNext()) {
          SootMethod m = methodIt.next();
          if (!privateOnly || Modifier.isPrivate(m.getModifiers())) {
            String newMethodName = "__method" + (methodCount++);
            m.setName(newMethodName);
          }
        }
      }
    }
  }

  /**
   * Returns true if this class is an application class.
   *
   * 
   */
  public boolean isApplicationClass() {
    return classType.equals(ClassType.Application);
  }

  /** Makes this class an application class. */
  public void setApplicationClass() {
    this.classType = classType.Application;
  }

  /**
   * Returns true if this class is a library class.
   *
   */
  public boolean isLibraryClass() {
    return classType.equals(ClassType.Library);
  }

  /** Makes this class a library class. */
  public void setLibraryClass() {
    this.classType = classType.Library;
  }

  /**
   * Sometimes we need to know which class is a JDK class. There is no simple way to distinguish a user class and a JDK
   * class, here we use the package prefix as the heuristic.
   *
   * @author xiao
   */
  public boolean isJavaLibraryClass() {
    if (name.startsWith("java.") || name.startsWith("sun.") || name.startsWith("javax.") || name.startsWith("com.sun.")
        || name.startsWith("org.omg.") || name.startsWith("org.xml.") || name.startsWith("org.w3c.dom")) {
      return true;
    }

    return false;
  }

  /**
   * Returns true if this class is a phantom class.
   *
   * 
   */
  public boolean isPhantomClass() {
    return classType.equals(ClassType.Phantom);
  }

  /** Makes this class a phantom class. */
  public void setPhantomClass() {
    this.classType = ClassType.Phantom;
  }

  /**
   * Convenience method returning true if this class is private.
   */
  public boolean isPrivate() {
    return Modifier.isPrivate(this.getModifiers());
  }

  /**
   * Convenience method returning true if this class is protected.
   */
  public boolean isProtected() {
    return Modifier.isProtected(this.getModifiers());
  }

  /**
   * Convenience method returning true if this class is abstract.
   */
  public boolean isAbstract() {
    return Modifier.isAbstract(this.getModifiers());
  }

  /**
   * Convenience method returning true if this class is final.
   */
  public boolean isFinal() {
    return Modifier.isFinal(this.getModifiers());
  }

  /**
   * Convenience method returning true if this class is static.
   */
  public boolean isStatic() {
    return Modifier.isStatic(this.getModifiers());
  }

  @Override
  public final int getNumber() {
    return number;
  }

  @Override
  public void setNumber(int number) {
    this.number = number;
  }

  protected int number = 0;

  public void rename(String newName) {
    this.name = newName;
    // resolvingLevel = BODIES;

    if (this.refType != null) {
      refType.setClassName(name);
    } else {
      refType = RefType.getInstance(name);
    }
    this.getView().addRefType(refType);

  }

  private static ClassValidator[] validators;

  /**
   * Returns an array containing some validators in order to validate the SootClass
   *
   * @return the array containing validators
   */
  private synchronized static ClassValidator[] getValidators() {
    if (validators == null) {
      validators = new ClassValidator[] { OuterClassValidator.getInstance(), MethodDeclarationValidator.getInstance(),
          ClassFlagsValidator.getInstance() };
    }
    return validators;
  };

  /**
   * Validates this SootClass for logical errors. Note that this does not validate the method bodies, only the class
   * structure.
   */
  public void validate() {
    final List<ValidationException> exceptionList = new ArrayList<ValidationException>();
    validate(exceptionList);
    if (!exceptionList.isEmpty()) {
      throw exceptionList.get(0);
    }
  }

  /**
   * Validates this SootClass for logical errors. Note that this does not validate the method bodies, only the class
   * structure. All found errors are saved into the given list.
   */
  public void validate(List<ValidationException> exceptionList) {
    final boolean runAllValidators = Options.getInstance().debug() || Options.getInstance().validate();
    for (ClassValidator validator : getValidators()) {
      if (!validator.isBasicValidator() && !runAllValidators) {
        continue;
      }
      validator.validate(this, exceptionList);
    }
  }

  public void checkLevelIgnoreResolving(String hierarchy2) {
    // TODO Auto-generated method stub

  }

  public void setPosition(Position position) {
    this.position = position;
  }


  public Position getPosition() {
    return this.position;
  }

}<|MERGE_RESOLUTION|>--- conflicted
+++ resolved
@@ -1,9 +1,5 @@
 package de.upb.soot.core;
 
-<<<<<<< HEAD
-import de.upb.soot.namespaces.classprovider.ClassSource;
-import de.upb.soot.jimple.common.type.Type;
-=======
 /*-
  * #%L
  * Soot - a J*va Optimization Framework
@@ -65,7 +61,6 @@
  * either.  There still is no efficient way to get a field by name, although one could establish
  * a Chain of EquivalentValue-like objects and do an O(1) search on that.  - plam 2-24-00
  */
->>>>>>> 62cdc7f6
 
 /**
  * Soot's counterpart of the source languages class concept. Soot representation of a Java class. They are usually created by
@@ -76,7 +71,7 @@
 
 public class SootClass extends AbstractViewResident implements Numberable {
 
-  public static class Resolve {
+  static public class Resolve {
     public final int level;
 
     public Resolve(int level) {
@@ -84,19 +79,12 @@
     }
   }
 
-  public de.upb.soot.namespaces.classprovider.ClassSource getCs() {
-    return cs;
-  }
-
   private ClassSource cs;
 
   public SootClass(ClassSource cs) {
     this.cs = cs;
   }
 
-<<<<<<< HEAD
-  public void checkLevelIgnoreResolving(String hierarchy2) {
-=======
   private static final Logger logger = LoggerFactory.getLogger(SootClass.class);
 
   protected Position position;
@@ -145,7 +133,6 @@
     refType = RefType.getInstance(name);
     refType.setSootClass(this);
   }
->>>>>>> 62cdc7f6
 
   /**
    * Constructs an empty SootClass with the given name and no modifiers.
@@ -155,14 +142,6 @@
     this(name, 0);
   }
 
-<<<<<<< HEAD
-  public Iterable<SootMethod> getMethods() {
-    return null;
-  }
-
-  public boolean isInterface() {
-    // TODO Auto-generated method stub
-=======
   public final static int DANGLING = 0;
   public final static int HIERARCHY = 1;
   public final static int SIGNATURES = 2;
@@ -484,19 +463,10 @@
       }
     }
 
->>>>>>> 62cdc7f6
     return false;
   }
 
   /**
-<<<<<<< HEAD
-   * Whether the class is phantom.
-   *
-   * @return
-   */
-  public boolean isPhantom() {
-    // TODO Auto-generated method stub
-=======
    * Does this class declare a field with the given name and type.
    */
   public boolean declaresField(String name, Type type) {
@@ -510,7 +480,6 @@
       }
     }
 
->>>>>>> 62cdc7f6
     return false;
   }
 
@@ -603,12 +572,6 @@
   }
 
   /**
-<<<<<<< HEAD
-   * Super Class.
-   *
-   * @return the superclass
-   */
-=======
    * Attempts to retrieve the method with the given name and parameters. This method may throw an AmbiguousMethodException if
    * there is more than one method with the given name and parameter.
    */
@@ -938,7 +901,6 @@
    * hasSuperclass())
    */
 
->>>>>>> 62cdc7f6
   public SootClass getSuperclassUnsafe() {
     checkLevel(HIERARCHY);
     return superClass;
