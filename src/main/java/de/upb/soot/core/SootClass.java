--- conflicted
+++ resolved
@@ -88,31 +88,6 @@
 
   public final static String INVOKEDYNAMIC_DUMMY_CLASS_NAME = "soot.dummy.InvokeDynamic";
 
-<<<<<<< HEAD
-  public SootClass(IView view, ResolvingLevel resolvingLevel, AbstractClassSource classSource, ClassType type,
-      Optional<JavaClassSignature> superClass, Set<JavaClassSignature> interfaces, Optional<JavaClassSignature> outerClass,
-      Position position, EnumSet<Modifier> modifiers) {
-    this(view, resolvingLevel, classSource, type, superClass, interfaces, outerClass, new HashSet<>(), new HashSet<>(),
-        position, modifiers);
-  }
-
-  public SootClass(IView view, ResolvingLevel resolvingLevel, AbstractClassSource classSource, ClassType type,
-      Optional<JavaClassSignature> superClass, Set<JavaClassSignature> interfaces, Optional<JavaClassSignature> outerClass,
-      Set<SootField> fields, Set<SootMethod> methods, Position position, EnumSet<Modifier> modifiers) {
-    super(view, classSource, methods);
-    this.resolvingLevel = resolvingLevel;
-    this.classType = type;
-    this.superClass = superClass;
-    this.interfaces = interfaces;
-    this.classSignature = classSource.getClassSignature();
-    this.refType = view.getRefType(classSignature);
-    refType.setSootClass(this);
-    this.outerClass = outerClass;
-    this.position = position;
-    this.modifiers = modifiers;
-    this.fields = fields;
-    view.addClass(this);
-=======
   // implementation of StepBuilder Pattern to create SootClasses consistent
   // http://www.svlada.com/step-builder-pattern/
 
@@ -234,7 +209,6 @@
     this.methods = builder.methods;
     builder.view.addClass(this);
 
->>>>>>> f1f61f88
   }
 
   /*
