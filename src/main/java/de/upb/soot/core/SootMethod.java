package de.upb.soot.core;
/*-
 * #%L
 * Soot - a J*va Optimization Framework
 * %%
 * Copyright (C) 1997 - 1999 Raja Vallee-Rai
 * %%
 * This program is free software: you can redistribute it and/or modify
 * it under the terms of the GNU Lesser General Public License as
 * published by the Free Software Foundation, either version 2.1 of the
 * License, or (at your option) any later version.
 *
 * This program is distributed in the hope that it will be useful,
 * but WITHOUT ANY WARRANTY; without even the implied warranty of
 * MERCHANTABILITY or FITNESS FOR A PARTICULAR PURPOSE.  See the
 * GNU General Lesser Public License for more details.
 *
 * You should have received a copy of the GNU General Lesser Public
 * License along with this program.  If not, see
 * <http://www.gnu.org/licenses/lgpl-2.1.html>.
 * #L%
 */

import static de.upb.soot.util.Utils.immutableListOf;
import static de.upb.soot.util.concurrent.Lazy.synchronizedLazy;

import com.google.common.collect.ImmutableList;
import com.ibm.wala.cast.loader.AstMethod.DebuggingInformation;
import de.upb.soot.frontends.IMethodSourceContent;
import de.upb.soot.frontends.ResolveException;
import de.upb.soot.signatures.MethodSignature;
import de.upb.soot.signatures.MethodSubSignature;
import de.upb.soot.types.JavaClassType;
import de.upb.soot.types.Type;
import de.upb.soot.util.builder.BuilderException;
import de.upb.soot.util.concurrent.Lazy;
import java.util.Collections;
import java.util.Iterator;
import java.util.List;
import java.util.StringTokenizer;
import javax.annotation.Nonnull;
import javax.annotation.Nullable;

/**
 * Soot's counterpart of the source language's method concept. Soot representation of a Java method.
 * Can be declared to belong to a SootClass. Does not contain the actual code, which belongs to a
 * Body. The getBody() method points to the currently-active body.
 *
 * @author Linghui Luo
 * @author Jan Martin Persch
 */
public class SootMethod extends SootClassMember implements IMethod {
  /** */
  private static final long serialVersionUID = -7438746401781827520L;

  @Nonnull private static final String CONSTRUCTOR_NAME = "<init>";
  @Nonnull private static final String STATIC_INITIALIZER_NAME = "<clinit>";

  @Nullable private final DebuggingInformation debugInfo;
  /**
   * An array of parameter types taken by this <code>SootMethod</code> object, in declaration order.
   */
  @Nonnull private final ImmutableList<Type> parameterTypes;

  /** Declared exceptions thrown by this methodRef. Created upon demand. */
  @Nonnull protected final ImmutableList<JavaClassType> exceptions;

  /** Tells this methodRef how to find out where its body lives. */
  @Nonnull private final IMethodSourceContent methodSource;

<<<<<<< HEAD
  // TODO Simplify constructor
=======
  /** Active body associated with this method. */
  @Nullable private Body body;

>>>>>>> bb4546e6
  /** Constructs a SootMethod object with the given attributes. */
  public SootMethod(
      @Nonnull IMethodSourceContent source,
      @Nonnull MethodSignature methodSignature,
      @Nonnull Iterable<Modifier> modifiers,
      @Nonnull Iterable<JavaClassType> thrownExceptions,
      @Nullable
          DebuggingInformation
              debugInfo // FIXME: remove Wala DebuggingInformation from this Class, IMHO it does not
      // belong to a sootmethod
      ) {
<<<<<<< HEAD
=======
    this(source, methodSignature, modifiers, thrownExceptions, null, debugInfo);
  }

  /** Constructs a SootMethod object with the given attributes. */
  public SootMethod(
      @Nonnull IMethodSourceContent source,
      @Nonnull MethodSignature methodSignature,
      @Nonnull Iterable<Modifier> modifiers,
      @Nonnull Iterable<JavaClassType> thrownExceptions,
      @Nullable Body body,
      @Nullable DebuggingInformation debugInfo) {
>>>>>>> bb4546e6
    super(methodSignature, modifiers);

    this.methodSource = source;
    this.parameterTypes = immutableListOf(methodSignature.getParameterSignatures());
    this.exceptions = immutableListOf(thrownExceptions);
    this.debugInfo = debugInfo;

<<<<<<< HEAD
    this._lazyBody = synchronizedLazy(this::lazyBodyInitializer);
=======
    if (body != null) {
      //noinspection ThisEscapedInObjectConstruction
      body.setMethod(this);
      this._lazyBody = initializedLazy(body);
    } else {
      this._lazyBody = synchronizedLazy(this::lazyBodyInitializer);
    }
>>>>>>> bb4546e6
  }

  @Nullable
  private Body lazyBodyInitializer() {
    Body body;

    try {
      body = this.methodSource.resolveBody(this);

      if (body != null) {
        body.setMethod(this);
      }
    } catch (ResolveException e) {
      body = null;

      // TODO: [JMP] Exception handling
      e.printStackTrace();
    }

    return body;
  }

  @Nonnull
  @Override
  public MethodSubSignature getSubSignature() {
    return (MethodSubSignature) super.getSubSignature();
  }

  /**
   * Returns true if this method is not phantom, abstract or native, i.e. this method can have a
   * body.
   */
  public boolean isConcrete() {
    return !isPhantom() && !isAbstract() && !isNative();
  }

  public Type getReturnTypeSignature() {
    return this.getSignature().getSignature();
  }

  /** Returns the number of parameters taken by this method. */
  public int getParameterCount() {
    return parameterTypes.size();
  }

  /** Gets the type of the <i>n</i>th parameter of this method. */
  public Type getParameterType(int n) {
    return parameterTypes.get(n);
  }

  /** Returns a read-only list of the parameter types of this methodRef. */
  public List<Type> getParameterTypes() {
    return parameterTypes;
  }

  private final @Nonnull Lazy<Body> _lazyBody;

  /** Retrieves the active body for this methodRef. */
  @Nullable
  public Body getBody() {
    return this._lazyBody.get(); // TODO: [JMP] Refactor to return `.getAsOptional()`
  }

  /** Returns true if this method has an active body. */
  public boolean hasBody() {
    return this.getBody() != null;
  }

  @Nonnull
  public List<JavaClassType> getExceptionSignatures() {
    return exceptions;
  }

  /** Convenience method returning true if this method is abstract. */
  public boolean isAbstract() {
    return Modifier.isAbstract(this.getModifiers());
  }

  /** Convenience method returning true if this method is native. */
  public boolean isNative() {
    return Modifier.isNative(this.getModifiers());
  }

  /** Convenience method returning true if this method is synchronized. */
  public boolean isSynchronized() {
    return Modifier.isSynchronized(this.getModifiers());
  }

  /** @return yes if this is the main method */
  public boolean isMain() {
    return isPublic()
        && isStatic()
        && this.getSubSignature().toString().equals("void main(java.lang.String[])");
  }

  /**
   * @return yes, if this function is a constructor. Please not that &lt;clinit&gt; methods are not
   *     treated as constructors in this methodRef.
   */
  public boolean isConstructor() {
    return this.getSignature().getName().equals(CONSTRUCTOR_NAME);
  }

  /** @return yes, if this function is a static initializer. */
  public boolean isStaticInitializer() {
    return this.getSignature().getName().equals(STATIC_INITIALIZER_NAME);
  }

  /** We rely on the JDK class recognition to decide if a method is JDK method. */
  public boolean isJavaLibraryMethod() {
    return this.getDeclaringClass().isJavaLibraryClass();
  }

  /**
   * Returns the declaration of this method, as used at the top of textual body representations
   * (before the {}'s containing the code for representation.)
   */
  public String getDeclaration() {
    StringBuilder builder = new StringBuilder();

    // modifiers
    StringTokenizer st = new StringTokenizer(Modifier.toString(this.getModifiers()));
    if (st.hasMoreTokens()) {
      builder.append(st.nextToken());
    }

    while (st.hasMoreTokens()) {
      builder.append(" ").append(st.nextToken());
    }

    if (builder.length() != 0) {
      builder.append(" ");
    }

    // return type + name

    builder.append(this.getSubSignature().toString());

    // Print exceptions
    Iterator<JavaClassType> exceptionIt = this.getExceptionSignatures().iterator();

    if (exceptionIt.hasNext()) {
      builder.append(" throws ").append(exceptionIt.next());

      while (exceptionIt.hasNext()) {
        builder.append(", ").append(exceptionIt.next());
      }
    }

    return builder.toString().intern();
  }

  public int getJavaSourceStartLineNumber() {
    return debugInfo.getCodeBodyPosition().getFirstLine();
  }

  @Nullable
  public DebuggingInformation getDebugInfo() {
    return this.debugInfo;
  }

  /**
   * Creates a {@link SootMethod} builder.
   *
   * @return A {@link SootMethod} builder.
   */
  @Nonnull
  public static Builder.MethodSourceStep builder() {
    return new SootMethodBuilder();
  }

  /**
   * Defines a stepwise builder for the {@link SootMethod} class.
   *
   * @see #builder()
   * @author Jan Martin Persch
   */
  public interface Builder extends SootClassMember.Builder<SootMethod> {
    interface MethodSourceStep {
      /**
       * Sets the {@link IMethodSourceContent}.
       *
       * @param value The value to set.
       * @return This fluent builder.
       */
      @Nonnull
      MethodSignatureStep withSource(@Nonnull IMethodSourceContent value);
    }

    interface MethodSignatureStep {
      /**
       * Sets the {@link MethodSignature}.
       *
       * @param value The value to set.
       * @return This fluent builder.
       */
      @Nonnull
      ModifiersStep withSignature(@Nonnull MethodSignature value);
    }

    interface ModifiersStep extends SootClassMember.Builder.ModifiersStep<ThrownExceptionsStep> {}

<<<<<<< HEAD
    interface ThrownExceptionsStep extends DebugStep {
=======
    interface ThrownExceptionsStep extends BodyStep {
>>>>>>> bb4546e6
      /**
       * Sets the exceptions thrown by the method to build. This step is optional.
       *
       * @param value The value to set.
       * @return This fluent builder.
       */
      @Nonnull
<<<<<<< HEAD
      DebugStep withThrownExceptions(@Nonnull Iterable<JavaClassType> value);
=======
      BodyStep withThrownExceptions(@Nonnull Iterable<JavaClassType> value);
    }

    interface BodyStep extends DebugStep {
      /**
       * Sets the {@link Body active body}. This step is optional.
       *
       * @param value The value to set.
       * @return This fluent builder.
       */
      @Nonnull
      DebugStep withBody(@Nullable Body value);
>>>>>>> bb4546e6
    }

    interface DebugStep extends Builder {
      /**
       * Sets debugging information. This step is optional.
       *
       * @param value The value to set.
       * @return This fluent builder.
       */
      @Nonnull
      Builder withDebugInfo(@Nullable DebuggingInformation value);
    }

    /**
     * Builds the {@link SootMethod}.
     *
     * @return The created {@link SootMethod}.
     * @throws BuilderException A build error occurred.
     */
    @Nonnull
    SootMethod build();
  }

  /**
   * Defines a {@link SootMethod} builder that provides a fluent API.
   *
   * @author Jan Martin Persch
   */
  protected static class SootMethodBuilder extends SootClassMemberBuilder<SootMethod>
      implements Builder.MethodSourceStep,
          Builder.MethodSignatureStep,
          Builder.ModifiersStep,
          Builder.ThrownExceptionsStep,
          Builder.DebugStep,
          Builder {
    // region Fields

    // endregion /Fields/

    // region Constructor

    /** Creates a new instance of the {@link SootMethodBuilder} class. */
    protected SootMethodBuilder() {
      super(SootMethod.class);
    }

    // endregion /Constructor/

    // region Properties

    @Nullable private IMethodSourceContent _source;

    /**
     * Gets the method source content.
     *
     * @return The value to get.
     */
    @Nonnull
    protected IMethodSourceContent getSource() {
      return ensureValue(this._source, "source");
    }

    /**
     * Sets the method source content.
     *
     * @param value The value to set.
     */
    @Nonnull
    public MethodSignatureStep withSource(@Nonnull IMethodSourceContent value) {
      this._source = value;

      return this;
    }

    private @Nullable MethodSignature _methodSignature;

    /**
     * Gets the method sub-signature.
     *
     * @return The value to get.
     */
    @Nonnull
    protected MethodSignature getSignature() {
      return ensureValue(this._methodSignature, "signature");
    }

    /**
     * Sets the method sub-signature.
     *
     * @param value The value to set.
     */
    @Nonnull
    public ModifiersStep withSignature(@Nonnull MethodSignature value) {
      this._methodSignature = value;

      return this;
    }

    @Nullable private Iterable<Modifier> _modifiers;

    /**
     * Gets the modifiers.
     *
     * @return The value to get.
     */
    @Nonnull
    protected Iterable<Modifier> getModifiers() {
      return ensureValue(this._modifiers, "modifiers");
    }

    /**
     * Sets the modifiers.
     *
     * @param value The value to set.
     */
    @Nonnull
    public ThrownExceptionsStep withModifiers(@Nonnull Iterable<Modifier> value) {
      this._modifiers = value;

      return this;
    }

    @Nullable private Iterable<JavaClassType> _thrownExceptions = Collections.emptyList();

    /**
     * Gets the thrown exceptions.
     *
     * @return The value to get.
     */
    @Nonnull
    protected Iterable<JavaClassType> getThrownExceptions() {
      return ensureValue(this._thrownExceptions, "thrownExceptions");
    }

    /**
     * Sets the thrown exceptions.
     *
     * @param value The value to set.
     */
    @Nonnull
<<<<<<< HEAD
    public DebugStep withThrownExceptions(@Nonnull Iterable<JavaClassType> value) {
=======
    public BodyStep withThrownExceptions(@Nonnull Iterable<JavaClassType> value) {
>>>>>>> bb4546e6
      this._thrownExceptions = value;

      return this;
    }

<<<<<<< HEAD
=======
    @Nullable private Body body;

    /**
     * Gets the active body.
     *
     * @return The value to get.
     */
    @Nullable
    protected Body getBody() {
      return this.body;
    }

    /**
     * Sets the active body.
     *
     * @param value The value to set.
     */
    @Nonnull
    public DebugStep withBody(@Nullable Body value) {
      this.body = value;

      return this;
    }

>>>>>>> bb4546e6
    @Nullable private DebuggingInformation _debugInfo;

    /**
     * Gets the debugging information.
     *
     * @return The value to get.
     */
    @Nullable
    protected DebuggingInformation getDebugInfo() {
      return this._debugInfo;
    }

    /** Sets the debugging information. */
    @Nonnull
    public Builder withDebugInfo(@Nullable DebuggingInformation value) {
      this._debugInfo = value;

      return this;
    }

    // endregion /Properties/

    // region Methods

    @Override
    @Nonnull
    protected SootMethod make() {
      return new SootMethod(
          this.getSource(),
          this.getSignature(),
          this.getModifiers(),
          this.getThrownExceptions(),
<<<<<<< HEAD
=======
          this.getBody(),
>>>>>>> bb4546e6
          this.getDebugInfo());
    }

    // endregion /Methods/
  }
}<|MERGE_RESOLUTION|>--- conflicted
+++ resolved
@@ -68,13 +68,6 @@
   /** Tells this methodRef how to find out where its body lives. */
   @Nonnull private final IMethodSourceContent methodSource;
 
-<<<<<<< HEAD
-  // TODO Simplify constructor
-=======
-  /** Active body associated with this method. */
-  @Nullable private Body body;
-
->>>>>>> bb4546e6
   /** Constructs a SootMethod object with the given attributes. */
   public SootMethod(
       @Nonnull IMethodSourceContent source,
@@ -86,20 +79,6 @@
               debugInfo // FIXME: remove Wala DebuggingInformation from this Class, IMHO it does not
       // belong to a sootmethod
       ) {
-<<<<<<< HEAD
-=======
-    this(source, methodSignature, modifiers, thrownExceptions, null, debugInfo);
-  }
-
-  /** Constructs a SootMethod object with the given attributes. */
-  public SootMethod(
-      @Nonnull IMethodSourceContent source,
-      @Nonnull MethodSignature methodSignature,
-      @Nonnull Iterable<Modifier> modifiers,
-      @Nonnull Iterable<JavaClassType> thrownExceptions,
-      @Nullable Body body,
-      @Nullable DebuggingInformation debugInfo) {
->>>>>>> bb4546e6
     super(methodSignature, modifiers);
 
     this.methodSource = source;
@@ -107,17 +86,7 @@
     this.exceptions = immutableListOf(thrownExceptions);
     this.debugInfo = debugInfo;
 
-<<<<<<< HEAD
     this._lazyBody = synchronizedLazy(this::lazyBodyInitializer);
-=======
-    if (body != null) {
-      //noinspection ThisEscapedInObjectConstruction
-      body.setMethod(this);
-      this._lazyBody = initializedLazy(body);
-    } else {
-      this._lazyBody = synchronizedLazy(this::lazyBodyInitializer);
-    }
->>>>>>> bb4546e6
   }
 
   @Nullable
@@ -320,11 +289,7 @@
 
     interface ModifiersStep extends SootClassMember.Builder.ModifiersStep<ThrownExceptionsStep> {}
 
-<<<<<<< HEAD
     interface ThrownExceptionsStep extends DebugStep {
-=======
-    interface ThrownExceptionsStep extends BodyStep {
->>>>>>> bb4546e6
       /**
        * Sets the exceptions thrown by the method to build. This step is optional.
        *
@@ -332,22 +297,7 @@
        * @return This fluent builder.
        */
       @Nonnull
-<<<<<<< HEAD
       DebugStep withThrownExceptions(@Nonnull Iterable<JavaClassType> value);
-=======
-      BodyStep withThrownExceptions(@Nonnull Iterable<JavaClassType> value);
-    }
-
-    interface BodyStep extends DebugStep {
-      /**
-       * Sets the {@link Body active body}. This step is optional.
-       *
-       * @param value The value to set.
-       * @return This fluent builder.
-       */
-      @Nonnull
-      DebugStep withBody(@Nullable Body value);
->>>>>>> bb4546e6
     }
 
     interface DebugStep extends Builder {
@@ -488,43 +438,12 @@
      * @param value The value to set.
      */
     @Nonnull
-<<<<<<< HEAD
     public DebugStep withThrownExceptions(@Nonnull Iterable<JavaClassType> value) {
-=======
-    public BodyStep withThrownExceptions(@Nonnull Iterable<JavaClassType> value) {
->>>>>>> bb4546e6
       this._thrownExceptions = value;
 
       return this;
     }
 
-<<<<<<< HEAD
-=======
-    @Nullable private Body body;
-
-    /**
-     * Gets the active body.
-     *
-     * @return The value to get.
-     */
-    @Nullable
-    protected Body getBody() {
-      return this.body;
-    }
-
-    /**
-     * Sets the active body.
-     *
-     * @param value The value to set.
-     */
-    @Nonnull
-    public DebugStep withBody(@Nullable Body value) {
-      this.body = value;
-
-      return this;
-    }
-
->>>>>>> bb4546e6
     @Nullable private DebuggingInformation _debugInfo;
 
     /**
@@ -557,10 +476,6 @@
           this.getSignature(),
           this.getModifiers(),
           this.getThrownExceptions(),
-<<<<<<< HEAD
-=======
-          this.getBody(),
->>>>>>> bb4546e6
           this.getDebugInfo());
     }
 
