package de.upb.soot.signatures;

import com.google.common.base.Preconditions;

import java.util.ArrayList;
import java.util.HashMap;
import java.util.List;
import java.util.Map;

import org.apache.commons.lang3.ClassUtils;

/**
 * Factory to create valid signatures for Java classes in a classpath.
 *
 * @author Andreas Dann
 */
public class SignatureFactory {

  /** Caches the created signatures for packages. */
  protected Map<String, PackageSignature> packages = new HashMap<>();

  protected SignatureFactory() {
<<<<<<< HEAD
    /** Represents the default package. */
    packages.put(PackageSignature.DEFAULT_PACKAGE.packageName, PackageSignature.DEFAULT_PACKAGE);
=======
>>>>>>> 8d0dda6d
  }

  /**
   * Returns a unique PackageSignature. The method looks up a cache if it already contains a signature with the given package
   * name. If the cache lookup fails a new signature is created.
   *
<<<<<<< HEAD
   * @param packageName the Java package name; must not be null use empty string for the default
   *     package {@link PackageSignature#DEFAULT_PACKAGE}
=======
   * @param packageName
   *          the Java package name
>>>>>>> 8d0dda6d
   * @return a PackageSignature
   */
  public PackageSignature getPackageSignature(final String packageName) {
    Preconditions.checkNotNull(packageName);
    PackageSignature packageSignature = packages.get(packageName);
    if (packageSignature == null) {
      packageSignature = new PackageSignature(packageName);
      packages.put(packageName, packageSignature);
    }
    return packageSignature;
  }

  /**
   * Always creates a new ClassSignature. In opposite to PackageSignatures, ClassSignatures are not cached because the are
   * unique per class, and thus reusing them does not make sense.
   *
<<<<<<< HEAD
   * @param className the simple name of the class
   * @param packageName the Java package name; must not be null use empty string for the default
   *     package {@link PackageSignature#DEFAULT_PACKAGE}
=======
   * @param className
   *          the simple name of the class
   * @param packageName
   *          the Java package name
>>>>>>> 8d0dda6d
   * @return a ClassSignature for a Java class
   */
  public ClassSignature getClassSignature(final String className, final String packageName) {
    PackageSignature packageSignature = getPackageSignature(packageName);
    ClassSignature classSignature = new ClassSignature(className, packageSignature);
    return classSignature;
  }

  /**
   * Always creates a new ClassSignature.
   *
   * @param fullyQualifiedClassName
   *          the fully-qualified name of the class
   * @return a ClassSignature for a Java Class
   */
  public ClassSignature getClassSignature(final String fullyQualifiedClassName) {
    String className = ClassUtils.getShortClassName(fullyQualifiedClassName);
    String packageName = ClassUtils.getPackageName(fullyQualifiedClassName);
    return getClassSignature(className, packageName);
  }

  /**
   * Returns a TypeSignature which can be a {@link ClassSignature},{@link PrimitiveTypeSignature}, {@link VoidTypeSignature},
   * or {@link NullTypeSignature}.
   *
<<<<<<< HEAD
   * @param typeName the fully-qualified name of the class or for primitives its simple name, e.g.,
   *     int, null, void, ...
=======
   * @param typeName
   *          the fully-qualified name of the classe or for primitives its simple name, e.g., int, null, void, ...
>>>>>>> 8d0dda6d
   * @return the type signature
   */
  public TypeSignature getTypeSignature(final String typeName) {
    switch (typeName.toLowerCase()) {
      case "byte":
        return PrimitiveTypeSignature.BYTE_TYPE_SIGNATURE;
      case "short":
        return PrimitiveTypeSignature.SHORT_TYPE_SIGNATURE;
      case "int":
        return PrimitiveTypeSignature.INT_TYPE_SIGNATURE;
      case "long":
        return PrimitiveTypeSignature.LONG_TYPE_SIGNATURE;
      case "float":
        return PrimitiveTypeSignature.FLOAT_TYPE_SIGNATURE;
      case "double":
        return PrimitiveTypeSignature.DOUBLE_TYPE_SIGNATURE;
      case "char":
        return PrimitiveTypeSignature.CHAR_TYPE_SIGNATURE;
      case "boolean":
        return PrimitiveTypeSignature.BOOLEAN_TYPE_SIGNATURE;
      case "null":
        return NullTypeSignature.NULL_TYPE_SIGNATURE;
      case "void":
        return VoidTypeSignature.VOID_TYPE_SIGNATURE;
      default:
        return getClassSignature(typeName);
    }
  }

  /**
   * Always creates a new MethodSignature AND a new ClassSignature.
   *
   * @param methodName
   *          the method's name
   * @param fqDeclaringClassName
   *          the fully-qualified name of the declaring class
   * @param parameters
   *          the methods parameters fully-qualified name or a primitive's name
   * @param fqReturnType
   *          the fully-qualified name of the return type or a primitive's name
   * @return a MethodSignature
   */
  public MethodSignature getMethodSignature(final String methodName, final String fqDeclaringClassName,
      final String fqReturnType, final List<String> parameters) {
    ClassSignature declaringClass = getClassSignature(fqDeclaringClassName);
    TypeSignature returnTypeSignature = getTypeSignature(fqReturnType);
    List<TypeSignature> parameterSignatures = new ArrayList<>();
    for (String fqParameterName : parameters) {
      TypeSignature parameterSignature = getTypeSignature(fqParameterName);
      parameterSignatures.add(parameterSignature);
    }
    MethodSignature methodSignature
        = new MethodSignature(methodName, declaringClass, returnTypeSignature, parameterSignatures);
    return methodSignature;
  }

  /**
   * Always creates a new MethodSignature reusing the given ClassSignature.
   *
   * @param methodName the method's name
   * @param declaringClassSignature the ClassSignature of the declaring class
   * @param parameters the methods parameters fully-qualified name or a primitive's name
   * @param fqReturnType the fully-qualified name of the return type or a primitive's name
   * @return a MethodSignature
   */
  public MethodSignature getMethodSignature(
      final String methodName,
      final ClassSignature declaringClassSignature,
      final String fqReturnType,
      final List<String> parameters) {
    TypeSignature returnTypeSignature = getTypeSignature(fqReturnType);
    List<TypeSignature> parameterSignatures = new ArrayList<>();
    for (String fqParameterName : parameters) {
      TypeSignature parameterSignature = getTypeSignature(fqParameterName);
      parameterSignatures.add(parameterSignature);
    }
    MethodSignature methodSignature =
        new MethodSignature(
            methodName, declaringClassSignature, returnTypeSignature, parameterSignatures);
    return methodSignature;
  }
}<|MERGE_RESOLUTION|>--- conflicted
+++ resolved
@@ -20,24 +20,16 @@
   protected Map<String, PackageSignature> packages = new HashMap<>();
 
   protected SignatureFactory() {
-<<<<<<< HEAD
     /** Represents the default package. */
     packages.put(PackageSignature.DEFAULT_PACKAGE.packageName, PackageSignature.DEFAULT_PACKAGE);
-=======
->>>>>>> 8d0dda6d
   }
 
   /**
-   * Returns a unique PackageSignature. The method looks up a cache if it already contains a signature with the given package
-   * name. If the cache lookup fails a new signature is created.
+   * Returns a unique PackageSignature. The method looks up a cache if it already contains a
+   * signature with the given package name. If the cache lookup fails a new signature is created.
    *
-<<<<<<< HEAD
    * @param packageName the Java package name; must not be null use empty string for the default
    *     package {@link PackageSignature#DEFAULT_PACKAGE}
-=======
-   * @param packageName
-   *          the Java package name
->>>>>>> 8d0dda6d
    * @return a PackageSignature
    */
   public PackageSignature getPackageSignature(final String packageName) {
@@ -51,19 +43,12 @@
   }
 
   /**
-   * Always creates a new ClassSignature. In opposite to PackageSignatures, ClassSignatures are not cached because the are
-   * unique per class, and thus reusing them does not make sense.
+   * Always creates a new ClassSignature. In opposite to PackageSignatures, ClassSignatures are not
+   * cached because the are unique per class, and thus reusing them does not make sense.
    *
-<<<<<<< HEAD
-   * @param className the simple name of the class
+   * @param className
    * @param packageName the Java package name; must not be null use empty string for the default
-   *     package {@link PackageSignature#DEFAULT_PACKAGE}
-=======
-   * @param className
-   *          the simple name of the class
-   * @param packageName
-   *          the Java package name
->>>>>>> 8d0dda6d
+   *     package {@link PackageSignature#DEFAULT_PACKAGE} the Java package name
    * @return a ClassSignature for a Java class
    */
   public ClassSignature getClassSignature(final String className, final String packageName) {
@@ -75,8 +60,7 @@
   /**
    * Always creates a new ClassSignature.
    *
-   * @param fullyQualifiedClassName
-   *          the fully-qualified name of the class
+   * @param fullyQualifiedClassName the fully-qualified name of the class
    * @return a ClassSignature for a Java Class
    */
   public ClassSignature getClassSignature(final String fullyQualifiedClassName) {
@@ -86,16 +70,11 @@
   }
 
   /**
-   * Returns a TypeSignature which can be a {@link ClassSignature},{@link PrimitiveTypeSignature}, {@link VoidTypeSignature},
-   * or {@link NullTypeSignature}.
+   * Returns a TypeSignature which can be a {@link ClassSignature},{@link PrimitiveTypeSignature},
+   * {@link VoidTypeSignature}, or {@link NullTypeSignature}.
    *
-<<<<<<< HEAD
    * @param typeName the fully-qualified name of the class or for primitives its simple name, e.g.,
    *     int, null, void, ...
-=======
-   * @param typeName
-   *          the fully-qualified name of the classe or for primitives its simple name, e.g., int, null, void, ...
->>>>>>> 8d0dda6d
    * @return the type signature
    */
   public TypeSignature getTypeSignature(final String typeName) {
@@ -128,18 +107,17 @@
   /**
    * Always creates a new MethodSignature AND a new ClassSignature.
    *
-   * @param methodName
-   *          the method's name
-   * @param fqDeclaringClassName
-   *          the fully-qualified name of the declaring class
-   * @param parameters
-   *          the methods parameters fully-qualified name or a primitive's name
-   * @param fqReturnType
-   *          the fully-qualified name of the return type or a primitive's name
+   * @param methodName the method's name
+   * @param fqDeclaringClassName the fully-qualified name of the declaring class
+   * @param parameters the methods parameters fully-qualified name or a primitive's name
+   * @param fqReturnType the fully-qualified name of the return type or a primitive's name
    * @return a MethodSignature
    */
-  public MethodSignature getMethodSignature(final String methodName, final String fqDeclaringClassName,
-      final String fqReturnType, final List<String> parameters) {
+  public MethodSignature getMethodSignature(
+      final String methodName,
+      final String fqDeclaringClassName,
+      final String fqReturnType,
+      final List<String> parameters) {
     ClassSignature declaringClass = getClassSignature(fqDeclaringClassName);
     TypeSignature returnTypeSignature = getTypeSignature(fqReturnType);
     List<TypeSignature> parameterSignatures = new ArrayList<>();
@@ -147,8 +125,8 @@
       TypeSignature parameterSignature = getTypeSignature(fqParameterName);
       parameterSignatures.add(parameterSignature);
     }
-    MethodSignature methodSignature
-        = new MethodSignature(methodName, declaringClass, returnTypeSignature, parameterSignatures);
+    MethodSignature methodSignature =
+        new MethodSignature(methodName, declaringClass, returnTypeSignature, parameterSignatures);
     return methodSignature;
   }
 
