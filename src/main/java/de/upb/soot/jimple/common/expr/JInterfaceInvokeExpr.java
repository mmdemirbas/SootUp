--- conflicted
+++ resolved
@@ -85,13 +85,7 @@
 
   @Override
   public String toString() {
-<<<<<<< HEAD
-    StringBuffer buffer = new StringBuffer();
-    buffer.append(
-        Jimple.INTERFACEINVOKE + " " + baseBox.getValue().toString() + "." + method + "(");
-=======
     StringBuilder builder = new StringBuilder();
->>>>>>> 9b3be17f
 
     builder.append(Jimple.INTERFACEINVOKE + " ").append(baseBox.getValue().toString()).append(".").append(method)
         .append("(");
