/* Soot - a J*va Optimization Framework
 * Copyright (C) 1999 Patrick Lam
 *
 * This library is free software; you can redistribute it and/or
 * modify it under the terms of the GNU Lesser General Public
 * License as published by the Free Software Foundation; either
 * version 2.1 of the License, or (at your option) any later version.
 *
 * This library is distributed in the hope that it will be useful,
 * but WITHOUT ANY WARRANTY; without even the implied warranty of
 * MERCHANTABILITY or FITNESS FOR A PARTICULAR PURPOSE.  See the GNU
 * Lesser General Public License for more details.
 *
 * You should have received a copy of the GNU Lesser General Public
 * License along with this library; if not, write to the
 * Free Software Foundation, Inc., 59 Temple Place - Suite 330,
 * Boston, MA 02111-1307, USA.
 */

/*
 * Modified by the Sable Research Group and others 1997-1999.
 * See the 'credits' file distributed with Soot for the complete list of
 * contributors.  (Soot is distributed at http://www.sable.mcgill.ca/soot)
 */

package de.upb.soot.jimple.common.stmt;

import de.upb.soot.jimple.Jimple;
import de.upb.soot.jimple.basic.JimpleComparator;
import de.upb.soot.jimple.basic.PositionInfo;
import de.upb.soot.jimple.basic.StmtBox;
import de.upb.soot.jimple.basic.Value;
import de.upb.soot.jimple.basic.ValueBox;
import de.upb.soot.jimple.visitor.StmtVisitor;
import de.upb.soot.jimple.visitor.Visitor;
import de.upb.soot.util.printer.StmtPrinter;
import java.util.ArrayList;
import java.util.Collections;
import java.util.List;

public class JIfStmt extends AbstractStmt {
  /** */
  private static final long serialVersionUID = -5625186075843518011L;

<<<<<<< HEAD
  private final ValueBox conditionBox;
  private final IStmtBox targetBox;

  private final List<IStmtBox> targetBoxes;
=======
  final ValueBox conditionBox;
  final StmtBox targetBox;

  final List<StmtBox> targetBoxes;
>>>>>>> 794f40b2

  public JIfStmt(Value condition, Stmt target, PositionInfo positionInfo) {
    this(condition, Jimple.newStmtBox(target), positionInfo);
  }

  public JIfStmt(Value condition, StmtBox target, PositionInfo positionInfo) {
    this(Jimple.newConditionExprBox(condition), target, positionInfo);
  }

  protected JIfStmt(ValueBox conditionBox, StmtBox targetBox, PositionInfo positionInfo) {
    super(positionInfo);
    this.conditionBox = conditionBox;
    this.targetBox = targetBox;

    targetBoxes = Collections.singletonList(targetBox);
  }

  @Override
  public JIfStmt clone() {
    return new JIfStmt(
        Jimple.cloneIfNecessary(getCondition()), getTarget(), getPositionInfo().clone());
  }

  @Override
  public String toString() {
    Stmt t = getTarget();
    String target = "(branch)";
    if (!t.branches()) {
      target = t.toString();
    }
    return Jimple.IF + " " + getCondition().toString() + " " + Jimple.GOTO + " " + target;
  }

  @Override
  public void toString(StmtPrinter up) {
    up.literal(Jimple.IF);
    up.literal(" ");
    conditionBox.toString(up);
    up.literal(" ");
    up.literal(Jimple.GOTO);
    up.literal(" ");
    targetBox.toString(up);
  }

  public Value getCondition() {
    return conditionBox.getValue();
  }

  public ValueBox getConditionBox() {
    return conditionBox;
  }

  public Stmt getTarget() {
    return targetBox.getStmt();
  }

<<<<<<< HEAD
  /** Violates immutability. Only use this for legacy code. */
  @Deprecated
  private void setTarget(IStmt target) {
    IStmtBox.$Accessor.setStmt(targetBox, target);
=======
  public void setTarget(Stmt target) {
    targetBox.setStmt(target);
>>>>>>> 794f40b2
  }

  public StmtBox getTargetBox() {
    return targetBox;
  }

  @Override
  public List<ValueBox> getUseBoxes() {

    List<ValueBox> useBoxes = new ArrayList<>(conditionBox.getValue().getUseBoxes());
    useBoxes.add(conditionBox);

    return useBoxes;
  }

  @Override
  public final List<StmtBox> getStmtBoxes() {
    return targetBoxes;
  }

  @Override
  public void accept(Visitor sw) {
    ((StmtVisitor) sw).caseIfStmt(this);
  }

  @Override
  public boolean fallsThrough() {
    return true;
  }

  @Override
  public boolean branches() {
    return true;
  }

  @Override
  public boolean equivTo(Object o, JimpleComparator comparator) {
    return comparator.caseIfStmt(this, o);
  }

  @Override
  public int equivHashCode() {
    return conditionBox.getValue().equivHashCode() + 31 * targetBox.getStmt().equivHashCode();
  }

  /** This class is for internal use only. It will be removed in the future. */
  @Deprecated
  public static class $Accessor {
    // This class deliberately starts with a $-sign to discourage usage
    // of this Soot implementation detail.

    /** Violates immutability. Only use this for legacy code. */
    @Deprecated
    public static void setTarget(JIfStmt stmt, IStmt target) {
      stmt.setTarget(target);
    }

    private $Accessor() {}
  }
}<|MERGE_RESOLUTION|>--- conflicted
+++ resolved
@@ -42,17 +42,10 @@
   /** */
   private static final long serialVersionUID = -5625186075843518011L;
 
-<<<<<<< HEAD
   private final ValueBox conditionBox;
-  private final IStmtBox targetBox;
+  private final StmtBox targetBox;
 
-  private final List<IStmtBox> targetBoxes;
-=======
-  final ValueBox conditionBox;
-  final StmtBox targetBox;
-
-  final List<StmtBox> targetBoxes;
->>>>>>> 794f40b2
+  private final List<StmtBox> targetBoxes;
 
   public JIfStmt(Value condition, Stmt target, PositionInfo positionInfo) {
     this(condition, Jimple.newStmtBox(target), positionInfo);
@@ -109,15 +102,10 @@
     return targetBox.getStmt();
   }
 
-<<<<<<< HEAD
   /** Violates immutability. Only use this for legacy code. */
   @Deprecated
-  private void setTarget(IStmt target) {
-    IStmtBox.$Accessor.setStmt(targetBox, target);
-=======
-  public void setTarget(Stmt target) {
-    targetBox.setStmt(target);
->>>>>>> 794f40b2
+  private void setTarget(Stmt target) {
+    StmtBox.$Accessor.setStmt(targetBox, target);
   }
 
   public StmtBox getTargetBox() {
@@ -171,7 +159,7 @@
 
     /** Violates immutability. Only use this for legacy code. */
     @Deprecated
-    public static void setTarget(JIfStmt stmt, IStmt target) {
+    public static void setTarget(JIfStmt stmt, Stmt target) {
       stmt.setTarget(target);
     }
 
