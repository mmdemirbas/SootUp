--- conflicted
+++ resolved
@@ -42,12 +42,7 @@
 
 public abstract class AbstractInvokeExpr extends AbstractViewResident implements Expr {
   private static final long serialVersionUID = 1796920588315752175L;
-<<<<<<< HEAD
   protected MethodSignature methodSignature;
-=======
-
-  protected MethodRef method;
->>>>>>> 221dee8a
   protected final ValueBox[] argBoxes;
 
   protected AbstractInvokeExpr(IView view, MethodRef method, ValueBox[] argBoxes) {
@@ -57,7 +52,6 @@
   }
 
   public Optional<SootMethod> getMethod() {
-<<<<<<< HEAD
     JavaClassSignature signature = methodSignature.declClassSignature;
     Optional<AbstractClass> op = this.getView().getClass(signature);
     if (op.isPresent()) {
@@ -66,18 +60,6 @@
       return m.map(c -> (SootMethod) c);
     }
     return Optional.empty();
-=======
-    /*
-     * JavaClassSignature signature = methodRef.declClassSignature; Optional<AbstractClass> op =
-     * this.getView().getClass(signature); if (op.isPresent()) { AbstractClass klass = op.get(); Optional<? extends IMethod>
-     * m = klass.getMethod(methodRef); return m.map(c -> (SootMethod) c); } return Optional.empty();
-     */
-    return Optional.ofNullable(method.resolve());
-  }
-
-  public MethodRef getMethodRef() {
-    return this.method;
->>>>>>> 221dee8a
   }
 
   public MethodSignature getMethodSignature() {
@@ -116,11 +98,7 @@
 
   @Override
   public Type getType() {
-<<<<<<< HEAD
     return this.getView().getType(methodSignature.typeSignature);
-=======
-    return this.getView().getType(method.getSignature().typeSignature);
->>>>>>> 221dee8a
   }
 
   @Override
