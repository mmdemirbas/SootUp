/* Soot - a J*va Optimization Framework
 * Copyright (C) 1999 Patrick Lam
 *
 * This library is free software; you can redistribute it and/or
 * modify it under the terms of the GNU Lesser General Public
 * License as published by the Free Software Foundation; either
 * version 2.1 of the License, or (at your option) any later version.
 *
 * This library is distributed in the hope that it will be useful,
 * but WITHOUT ANY WARRANTY; without even the implied warranty of
 * MERCHANTABILITY or FITNESS FOR A PARTICULAR PURPOSE.  See the GNU
 * Lesser General Public License for more details.
 *
 * You should have received a copy of the GNU Lesser General Public
 * License along with this library; if not, write to the
 * Free Software Foundation, Inc., 59 Temple Place - Suite 330,
 * Boston, MA 02111-1307, USA.
 */

/*
 * Modified by the Sable Research Group and others 1997-1999.  
 * See the 'credits' file distributed with Soot for the complete list of
 * contributors.  (Soot is distributed at http://www.sable.mcgill.ca/soot)
 */

package de.upb.soot.jimple.common.expr;

import de.upb.soot.jimple.Jimple;
import de.upb.soot.jimple.basic.JimpleComparator;
import de.upb.soot.jimple.basic.Value;
import de.upb.soot.jimple.common.type.IntType;
import de.upb.soot.jimple.common.type.Type;
import de.upb.soot.jimple.visitor.IExprVisitor;
import de.upb.soot.jimple.visitor.IVisitor;
import de.upb.soot.util.printer.IStmtPrinter;

public class JLengthExpr extends AbstractUnopExpr {
  /**
   * 
   */
  private static final long serialVersionUID = 8028538963970159045L;

  public JLengthExpr(Value op) {
    super(Jimple.newImmediateBox(op));
  }

  @Override
  public Object clone() {
    return new JLengthExpr(Jimple.cloneIfNecessary(getOp()));
  }

  @Override
  public boolean equivTo(Object o) {
    return JimpleComparator.getInstance().caseLengthExpr(this, o);
  }

  @Override
  public boolean equivTo(Object o, JimpleComparator comparator) {
    return comparator.caseLengthExpr(this, o);
  }

  /** Returns a hash code for this object, consistent with structural equality. */
  @Override
  public int equivHashCode() {
    return opBox.getValue().equivHashCode();
  }

  @Override
  public String toString() {
    return Jimple.LENGTHOF + " " + opBox.getValue().toString();
  }

  @Override
  public void toString(IStmtPrinter up) {
    up.literal(Jimple.LENGTHOF);
    up.literal(" ");
    opBox.toString(up);
  }

  @Override
  public Type getType() {
    return IntType.INSTANCE;
  }

  @Override
  public void accept(IVisitor sw) {
    ((IExprVisitor) sw).caseLengthExpr(this);
  }

<<<<<<< HEAD
=======
  @Override
  public boolean equivTo(Object o, Comparator<Object> comparator) {
    return comparator.compare(this, o) == 0;
  }

>>>>>>> 221dee8a
}<|MERGE_RESOLUTION|>--- conflicted
+++ resolved
@@ -87,12 +87,4 @@
     ((IExprVisitor) sw).caseLengthExpr(this);
   }
 
-<<<<<<< HEAD
-=======
-  @Override
-  public boolean equivTo(Object o, Comparator<Object> comparator) {
-    return comparator.compare(this, o) == 0;
-  }
-
->>>>>>> 221dee8a
 }