package de.upb.soot.jimple.common.constant;

import de.upb.soot.DefaultIdentifierFactory;
import de.upb.soot.jimple.visitor.Visitor;
import de.upb.soot.types.Type;
import java.util.Collections;
import java.util.List;
import java.util.Objects;

public class MethodType implements Constant {

  // FIXME: adapt this class

  private static final long serialVersionUID = 3523899677165980823L;
  protected Type returnType;
  protected List<Type> parameterTypes;

  private MethodType(List<Type> parameterTypes, Type returnType) {
    this.returnType = returnType;
    this.parameterTypes = parameterTypes;
  }

  public static MethodType getInstance(List<Type> paramaterTypes, Type returnType) {
    return new MethodType(paramaterTypes, returnType);
  }

  @Override
  public Type getType() {
    return DefaultIdentifierFactory.getInstance().getClassType("java.lang.invoke.MethodType");
  }

  public List<Type> getParameterTypes() {
    return parameterTypes == null ? Collections.emptyList() : parameterTypes;
  }

  public Type getReturnType() {
    return returnType;
  }

  @Override
  public int hashCode() {
    int result = 17;
    result = 31 * result + Objects.hashCode(parameterTypes);
    result = 31 * result + Objects.hashCode(returnType);
    return result;
  }

  @Override
  public boolean equals(Object obj) {
    if (this == obj) {
      return true;
    }
    if (obj == null || getClass() != obj.getClass()) {
      return false;
    }
    MethodType other = (MethodType) obj;
    return Objects.equals(returnType, other.returnType)
        && Objects.equals(parameterTypes, other.parameterTypes);
  }

  @Override
<<<<<<< HEAD
  public void accept(IVisitor v) {}
=======
  public void accept(Visitor v) {}

  @Override
  public Object clone() {
    throw new RuntimeException();
  }
>>>>>>> 794f40b2
}<|MERGE_RESOLUTION|>--- conflicted
+++ resolved
@@ -59,14 +59,5 @@
   }
 
   @Override
-<<<<<<< HEAD
-  public void accept(IVisitor v) {}
-=======
   public void accept(Visitor v) {}
-
-  @Override
-  public Object clone() {
-    throw new RuntimeException();
-  }
->>>>>>> 794f40b2
 }