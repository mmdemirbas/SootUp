package de.upb.soot.jimple.common.type;

import de.upb.soot.jimple.visitor.IAcceptor;
import de.upb.soot.signatures.TypeSignature;
import de.upb.soot.util.Numberable;

import java.io.Serializable;

/** Represents types within Soot, eg <code>int</code>, <code>java.lang.String</code>. */
@SuppressWarnings("serial")
public abstract class Type implements IAcceptor, Serializable, Numberable {
  /** Returns a textual representation of this type. */
  @Override
  public abstract String toString();

  /**
   * Returns a textual (and quoted as needed) representation of this type for serialization, e.g. to
   * .jimple format
   */
  public String toQuotedString() {
    return toString();
  }

  /** Converts the int-like types (short, byte, boolean and char) to IntType. */
  public static Type toMachineType(Type t) {
<<<<<<< HEAD
    if (t.equals(ShortType.getInstance())
        || t.equals(ByteType.getInstance())
        || t.equals(BooleanType.getInstance())
        || t.equals(CharType.getInstance())) {
      return IntType.getInstance();
=======
    if (t.equals(ShortType.INSTANCE) || t.equals(ByteType.INSTANCE) || t.equals(BooleanType.INSTANCE)
        || t.equals(CharType.INSTANCE)) {
      return IntType.INSTANCE;
>>>>>>> 9b3be17f
    } else {
      return t;
    }
  }

  /** Returns the least common superclass of this type and other. */
  public Type merge(Type other) {
    // methodRef overridden in subclasses UnknownType and RefType
    throw new RuntimeException("illegal type merge: " + this + " and " + other);
  }

  public void setArrayType(ArrayType at) {
    arrayType = at;
  }

  public ArrayType getArrayType() {
    return arrayType;
  }

  public ArrayType makeArrayType() {
    return ArrayType.getInstance(this, 1);
  }

  /**
   * Returns <code>true</code> if this type is allowed to appear in final (clean) Jimple code.
<<<<<<< HEAD
   *
   * @return
=======
>>>>>>> 9b3be17f
   */
  public boolean isAllowedInFinalCode() {
    return false;
  }

  @Override
  public final int getNumber() {
    return number;
  }

  @Override
  public final void setNumber(int number) {
    this.number = number;
  }

  public abstract TypeSignature getTypeSignature();

  protected ArrayType arrayType;
  private int number = 0;
}<|MERGE_RESOLUTION|>--- conflicted
+++ resolved
@@ -23,17 +23,11 @@
 
   /** Converts the int-like types (short, byte, boolean and char) to IntType. */
   public static Type toMachineType(Type t) {
-<<<<<<< HEAD
-    if (t.equals(ShortType.getInstance())
-        || t.equals(ByteType.getInstance())
-        || t.equals(BooleanType.getInstance())
-        || t.equals(CharType.getInstance())) {
-      return IntType.getInstance();
-=======
-    if (t.equals(ShortType.INSTANCE) || t.equals(ByteType.INSTANCE) || t.equals(BooleanType.INSTANCE)
+    if (t.equals(ShortType.INSTANCE)
+        || t.equals(ByteType.INSTANCE)
+        || t.equals(BooleanType.INSTANCE)
         || t.equals(CharType.INSTANCE)) {
       return IntType.INSTANCE;
->>>>>>> 9b3be17f
     } else {
       return t;
     }
@@ -59,11 +53,6 @@
 
   /**
    * Returns <code>true</code> if this type is allowed to appear in final (clean) Jimple code.
-<<<<<<< HEAD
-   *
-   * @return
-=======
->>>>>>> 9b3be17f
    */
   public boolean isAllowedInFinalCode() {
     return false;
