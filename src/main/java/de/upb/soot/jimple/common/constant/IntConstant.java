--- conflicted
+++ resolved
@@ -212,13 +212,4 @@
     ((IConstantVisitor) sw).caseIntConstant(this);
   }
 
-<<<<<<< HEAD
-=======
-  @Override
-  public boolean equivTo(Object o, Comparator<Object> comparator) {
-    // TODO Auto-generated methodRef stub
-    return false;
-  }
-
->>>>>>> 221dee8a
 }