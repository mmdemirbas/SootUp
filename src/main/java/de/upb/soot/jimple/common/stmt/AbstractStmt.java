/* Soot - a J*va Optimization Framework
 * Copyright (C) 1999 Patrick Lam
 *
 * This library is free software; you can redistribute it and/or
 * modify it under the terms of the GNU Lesser General Public
 * License as published by the Free Software Foundation; either
 * version 2.1 of the License, or (at your option) any later version.
 *
 * This library is distributed in the hope that it will be useful,
 * but WITHOUT ANY WARRANTY; without even the implied warranty of
 * MERCHANTABILITY or FITNESS FOR A PARTICULAR PURPOSE.  See the GNU
 * Lesser General Public License for more details.
 *
 * You should have received a copy of the GNU Lesser General Public
 * License along with this library; if not, write to the
 * Free Software Foundation, Inc., 59 Temple Place - Suite 330,
 * Boston, MA 02111-1307, USA.
 */

/*
 * Modified by the Sable Research Group and others 1997-1999.  
 * See the 'credits' file distributed with Soot for the complete list of
 * contributors.  (Soot is distributed at http://www.sable.mcgill.ca/soot)
 */

package de.upb.soot.jimple.common.stmt;

import java.util.ArrayList;
import java.util.Collections;
import java.util.List;

import de.upb.soot.jimple.basic.IStmtBox;
import de.upb.soot.jimple.basic.PositionInfo;
import de.upb.soot.jimple.basic.ValueBox;
import de.upb.soot.jimple.common.expr.AbstractInvokeExpr;
import de.upb.soot.jimple.common.ref.JArrayRef;
import de.upb.soot.jimple.common.ref.JFieldRef;
import de.upb.soot.jimple.visitor.IVisitor;

public abstract class AbstractStmt implements IStmt {
  /**
   * 
   */
  private static final long serialVersionUID = 8029583017798662173L;
  private final PositionInfo positionInfo;

  public AbstractStmt(PositionInfo positionInfo) {
    this.positionInfo=positionInfo;
  }
  /** Returns a deep clone of this object. */
  @Override
  public abstract AbstractStmt clone();

  /**
   * Returns a list of Boxes containing Values used in this Unit. The list of boxes is dynamically updated as the structure
   * changes. Note that they are returned in usual evaluation order. (this is important for aggregation)
   */
  @Override
  public List<ValueBox> getUseBoxes() {
    return Collections.emptyList();
  }

  /**
   * Returns a list of Boxes containing Values defined in this Unit. The list of boxes is dynamically updated as the
   * structure changes.
   */
  @Override
  public List<ValueBox> getDefBoxes() {
    return Collections.emptyList();
  }

  /**
   * Returns a list of Boxes containing Units defined in this Unit; typically branch targets. The list of boxes is
   * dynamically updated as the structure changes.
   */
  @Override
  public List<IStmtBox> getStmtBoxes() {
    return Collections.emptyList();
  }

  /** List of UnitBoxes pointing to this Unit. */
  List<IStmtBox> boxesPointingToThis = null;

  /** Returns a list of Boxes pointing to this Unit. */
  @Override
  public List<IStmtBox> getBoxesPointingToThis() {
    if (boxesPointingToThis == null) {
      return Collections.emptyList();
    }
    return Collections.unmodifiableList(boxesPointingToThis);
  }

  @Override
  public void addBoxPointingToThis(IStmtBox b) {
    if (boxesPointingToThis == null) {
      boxesPointingToThis = new ArrayList<>();
    }
    boxesPointingToThis.add(b);
  }

  @Override
  public void removeBoxPointingToThis(IStmtBox b) {
    if (boxesPointingToThis != null) {
      boxesPointingToThis.remove(b);
    }
  }

  @Override
  public void clearStmtBoxes() {
    for (IStmtBox ub : getStmtBoxes()) {
      ub.setStmt(null);
    }
  }

  /** Returns a list of ValueBoxes, either used or defined in this Unit. */
  @Override
  public List<ValueBox> getUseAndDefBoxes() {
    List<ValueBox> useBoxes = getUseBoxes();
    List<ValueBox> defBoxes = getDefBoxes();
    if (useBoxes.isEmpty()) {
      return defBoxes;
    } else {
      if (defBoxes.isEmpty()) {
        return useBoxes;
      } else {
        List<ValueBox> valueBoxes = new ArrayList<>();
        valueBoxes.addAll(defBoxes);
        valueBoxes.addAll(useBoxes);
        return valueBoxes;
      }
    }
  }

  /** Used to implement the Switchable construct. */
  @Override
  public void accept(IVisitor sw) {
  }

  @Override
  public void redirectJumpsToThisTo(IStmt newLocation) {
    List<IStmtBox> boxesPointing = getBoxesPointingToThis();

    // important to have a static copy
    List<IStmtBox> boxesCopy = new ArrayList<>(boxesPointing);

    for (IStmtBox box : boxesCopy) {
      if (box.getStmt() != this) {
        throw new RuntimeException("Something weird's happening");
      }

      if (box.isBranchTarget()) {
        box.setStmt(newLocation);
      }
    }

  }

  @Override
  public boolean containsInvokeExpr() {
    return false;
  }

  @Override
  public AbstractInvokeExpr getInvokeExpr() {
    throw new RuntimeException("getInvokeExpr() called with no invokeExpr present!");
  }

  @Override
  public ValueBox getInvokeExprBox() {
    throw new RuntimeException("getInvokeExprBox() called with no invokeExpr present!");
  }

  @Override
  public boolean containsArrayRef() {
    return false;
  }

  @Override
  public JArrayRef getArrayRef() {
    throw new RuntimeException("getArrayRef() called with no ArrayRef present!");
  }

  @Override
  public ValueBox getArrayRefBox() {
    throw new RuntimeException("getArrayRefBox() called with no ArrayRef present!");
  }

  @Override
  public boolean containsFieldRef() {
    return false;
  }

  @Override
  public JFieldRef getFieldRef() {
    throw new RuntimeException("getFieldRef() called with no JFieldRef present!");
  }

  @Override
  public ValueBox getFieldRefBox() {
    throw new RuntimeException("getFieldRefBox() called with no JFieldRef present!");
  }

  @Override
<<<<<<< HEAD
  public PositionInfo getPositionInfo() {
    return positionInfo;
=======
  public void setPosition(Position position) {
    this.position = position;
  }

  public Position getPosition() {
    return position;
  }

  @Override
  public boolean equivTo(Object o, Comparator<Object> comparator) {
    return comparator.compare(this, o) == 0;
>>>>>>> 221dee8a
  }

}<|MERGE_RESOLUTION|>--- conflicted
+++ resolved
@@ -201,22 +201,8 @@
   }
 
   @Override
-<<<<<<< HEAD
   public PositionInfo getPositionInfo() {
     return positionInfo;
-=======
-  public void setPosition(Position position) {
-    this.position = position;
-  }
-
-  public Position getPosition() {
-    return position;
-  }
-
-  @Override
-  public boolean equivTo(Object o, Comparator<Object> comparator) {
-    return comparator.compare(this, o) == 0;
->>>>>>> 221dee8a
   }
 
 }