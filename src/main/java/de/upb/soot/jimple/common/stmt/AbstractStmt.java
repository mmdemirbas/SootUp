/* Soot - a J*va Optimization Framework
 * Copyright (C) 1999 Patrick Lam
 *
 * This library is free software; you can redistribute it and/or
 * modify it under the terms of the GNU Lesser General Public
 * License as published by the Free Software Foundation; either
 * version 2.1 of the License, or (at your option) any later version.
 *
 * This library is distributed in the hope that it will be useful,
 * but WITHOUT ANY WARRANTY; without even the implied warranty of
 * MERCHANTABILITY or FITNESS FOR A PARTICULAR PURPOSE.  See the GNU
 * Lesser General Public License for more details.
 *
 * You should have received a copy of the GNU Lesser General Public
 * License along with this library; if not, write to the
 * Free Software Foundation, Inc., 59 Temple Place - Suite 330,
 * Boston, MA 02111-1307, USA.
 */

/*
 * Modified by the Sable Research Group and others 1997-1999.  
 * See the 'credits' file distributed with Soot for the complete list of
 * contributors.  (Soot is distributed at http://www.sable.mcgill.ca/soot)
 */

package de.upb.soot.jimple.common.stmt;

import java.util.ArrayList;
import java.util.Collections;
import java.util.Comparator;
import java.util.List;

import de.upb.soot.jimple.basic.IStmtBox;
import de.upb.soot.jimple.basic.PositionInfo;
import de.upb.soot.jimple.basic.ValueBox;
import de.upb.soot.jimple.common.expr.AbstractInvokeExpr;
import de.upb.soot.jimple.common.ref.FieldRef;
import de.upb.soot.jimple.common.ref.JArrayRef;
import de.upb.soot.jimple.visitor.IVisitor;

<<<<<<< HEAD
=======
import java.util.ArrayList;
import java.util.Collections;
import java.util.List;

>>>>>>> 88599cf1
public abstract class AbstractStmt implements IStmt {
  /**
   * 
   */
  private static final long serialVersionUID = 8029583017798662173L;
  private final PositionInfo positionInfo;

  public AbstractStmt(PositionInfo positionInfo) {
    this.positionInfo=positionInfo;
  }
  /** Returns a deep clone of this object. */
  @Override
  public abstract AbstractStmt clone();

  /**
   * Returns a list of Boxes containing Values used in this Unit. The list of boxes is dynamically updated as the structure
   * changes. Note that they are returned in usual evaluation order. (this is important for aggregation)
   */
  @Override
  public List<ValueBox> getUseBoxes() {
    return Collections.emptyList();
  }

  /**
   * Returns a list of Boxes containing Values defined in this Unit. The list of boxes is dynamically updated as the
   * structure changes.
   */
  @Override
  public List<ValueBox> getDefBoxes() {
    return Collections.emptyList();
  }

  /**
   * Returns a list of Boxes containing Units defined in this Unit; typically branch targets. The list of boxes is
   * dynamically updated as the structure changes.
   */
  @Override
  public List<IStmtBox> getStmtBoxes() {
    return Collections.emptyList();
  }

  /** List of UnitBoxes pointing to this Unit. */
  List<IStmtBox> boxesPointingToThis = null;

  /** Returns a list of Boxes pointing to this Unit. */
  @Override
  public List<IStmtBox> getBoxesPointingToThis() {
    if (boxesPointingToThis == null) {
      return Collections.emptyList();
    }
    return Collections.unmodifiableList(boxesPointingToThis);
  }

  @Override
  public void addBoxPointingToThis(IStmtBox b) {
    if (boxesPointingToThis == null) {
      boxesPointingToThis = new ArrayList<IStmtBox>();
    }
    boxesPointingToThis.add(b);
  }

  @Override
  public void removeBoxPointingToThis(IStmtBox b) {
    if (boxesPointingToThis != null) {
      boxesPointingToThis.remove(b);
    }
  }

  @Override
  public void clearStmtBoxes() {
    for (IStmtBox ub : getStmtBoxes()) {
      ub.setStmt(null);
    }
  }

  /** Returns a list of ValueBoxes, either used or defined in this Unit. */
  @Override
  public List<ValueBox> getUseAndDefBoxes() {
    List<ValueBox> useBoxes = getUseBoxes();
    List<ValueBox> defBoxes = getDefBoxes();
    if (useBoxes.isEmpty()) {
      return defBoxes;
    } else {
      if (defBoxes.isEmpty()) {
        return useBoxes;
      } else {
        List<ValueBox> valueBoxes = new ArrayList<ValueBox>();
        valueBoxes.addAll(defBoxes);
        valueBoxes.addAll(useBoxes);
        return valueBoxes;
      }
    }
  }

  /** Used to implement the Switchable construct. */
  @Override
  public void accept(IVisitor sw) {
  }

  @Override
  public void redirectJumpsToThisTo(IStmt newLocation) {
    List<IStmtBox> boxesPointing = getBoxesPointingToThis();

    IStmtBox[] boxes = boxesPointing.toArray(new IStmtBox[boxesPointing.size()]);
    // important to change this to an array to have a static copy

    for (IStmtBox element : boxes) {
      IStmtBox box = element;

      if (box.getStmt() != this) {
        throw new RuntimeException("Something weird's happening");
      }

      if (box.isBranchTarget()) {
        box.setStmt(newLocation);
      }
    }

  }

  @Override
  public boolean containsInvokeExpr() {
    return false;
  }

  @Override
  public AbstractInvokeExpr getInvokeExpr() {
    throw new RuntimeException("getInvokeExpr() called with no invokeExpr present!");
  }

  @Override
  public ValueBox getInvokeExprBox() {
    throw new RuntimeException("getInvokeExprBox() called with no invokeExpr present!");
  }

  @Override
  public boolean containsArrayRef() {
    return false;
  }

  @Override
  public JArrayRef getArrayRef() {
    throw new RuntimeException("getArrayRef() called with no ArrayRef present!");
  }

  @Override
  public ValueBox getArrayRefBox() {
    throw new RuntimeException("getArrayRefBox() called with no ArrayRef present!");
  }

  @Override
  public boolean containsFieldRef() {
    return false;
  }

  @Override
  public FieldRef getFieldRef() {
    throw new RuntimeException("getFieldRef() called with no FieldRef present!");
  }

  @Override
  public ValueBox getFieldRefBox() {
    throw new RuntimeException("getFieldRefBox() called with no FieldRef present!");
  }

  @Override
  public PositionInfo getPositionInfo() {
    return positionInfo;
  }
<<<<<<< HEAD
  
  @Override
  public boolean equivTo(Object o, Comparator comparator) {
    return comparator.compare(this, o) == 0;
=======

  public Position getPosition() {
    return position;
>>>>>>> 88599cf1
  }

}<|MERGE_RESOLUTION|>--- conflicted
+++ resolved
@@ -27,7 +27,6 @@
 
 import java.util.ArrayList;
 import java.util.Collections;
-import java.util.Comparator;
 import java.util.List;
 
 import de.upb.soot.jimple.basic.IStmtBox;
@@ -38,13 +37,6 @@
 import de.upb.soot.jimple.common.ref.JArrayRef;
 import de.upb.soot.jimple.visitor.IVisitor;
 
-<<<<<<< HEAD
-=======
-import java.util.ArrayList;
-import java.util.Collections;
-import java.util.List;
-
->>>>>>> 88599cf1
 public abstract class AbstractStmt implements IStmt {
   /**
    * 
@@ -214,16 +206,5 @@
   public PositionInfo getPositionInfo() {
     return positionInfo;
   }
-<<<<<<< HEAD
-  
-  @Override
-  public boolean equivTo(Object o, Comparator comparator) {
-    return comparator.compare(this, o) == 0;
-=======
-
-  public Position getPosition() {
-    return position;
->>>>>>> 88599cf1
-  }
 
 }