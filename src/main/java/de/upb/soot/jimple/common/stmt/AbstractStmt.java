--- conflicted
+++ resolved
@@ -26,22 +26,8 @@
 package de.upb.soot.jimple.common.stmt;
 
 import de.upb.soot.jimple.basic.PositionInfo;
-<<<<<<< HEAD
 
-public abstract class AbstractStmt extends IStmt {
-=======
-import de.upb.soot.jimple.basic.StmtBox;
-import de.upb.soot.jimple.basic.ValueBox;
-import de.upb.soot.jimple.common.expr.AbstractInvokeExpr;
-import de.upb.soot.jimple.common.ref.JArrayRef;
-import de.upb.soot.jimple.common.ref.JFieldRef;
-import de.upb.soot.jimple.visitor.Visitor;
-import java.util.ArrayList;
-import java.util.Collections;
-import java.util.List;
-
-public abstract class AbstractStmt implements Stmt {
->>>>>>> 794f40b2
+public abstract class AbstractStmt extends Stmt {
   /** */
   private static final long serialVersionUID = 8029583017798662173L;
 
@@ -51,161 +37,6 @@
     this.positionInfo = positionInfo;
   }
 
-<<<<<<< HEAD
-=======
-  /** Returns a deep clone of this object. */
-  @Override
-  public abstract AbstractStmt clone();
-
-  /**
-   * Returns a list of Boxes containing Values used in this Unit. The list of boxes is dynamically
-   * updated as the structure changes. Note that they are returned in usual evaluation order. (this
-   * is important for aggregation)
-   */
-  @Override
-  public List<ValueBox> getUseBoxes() {
-    return Collections.emptyList();
-  }
-
-  /**
-   * Returns a list of Boxes containing Values defined in this Unit. The list of boxes is
-   * dynamically updated as the structure changes.
-   */
-  @Override
-  public List<ValueBox> getDefBoxes() {
-    return Collections.emptyList();
-  }
-
-  /**
-   * Returns a list of Boxes containing Units defined in this Unit; typically branch targets. The
-   * list of boxes is dynamically updated as the structure changes.
-   */
-  @Override
-  public List<StmtBox> getStmtBoxes() {
-    return Collections.emptyList();
-  }
-
-  /** List of UnitBoxes pointing to this Unit. */
-  List<StmtBox> boxesPointingToThis = null;
-
-  /** Returns a list of Boxes pointing to this Unit. */
-  @Override
-  public List<StmtBox> getBoxesPointingToThis() {
-    if (boxesPointingToThis == null) {
-      return Collections.emptyList();
-    }
-    return Collections.unmodifiableList(boxesPointingToThis);
-  }
-
-  @Override
-  public void addBoxPointingToThis(StmtBox b) {
-    if (boxesPointingToThis == null) {
-      boxesPointingToThis = new ArrayList<>();
-    }
-    boxesPointingToThis.add(b);
-  }
-
-  @Override
-  public void removeBoxPointingToThis(StmtBox b) {
-    if (boxesPointingToThis != null) {
-      boxesPointingToThis.remove(b);
-    }
-  }
-
-  @Override
-  public void clearStmtBoxes() {
-    for (StmtBox ub : getStmtBoxes()) {
-      ub.setStmt(null);
-    }
-  }
-
-  /** Returns a list of ValueBoxes, either used or defined in this Unit. */
-  @Override
-  public List<ValueBox> getUseAndDefBoxes() {
-    List<ValueBox> useBoxes = getUseBoxes();
-    List<ValueBox> defBoxes = getDefBoxes();
-    if (useBoxes.isEmpty()) {
-      return defBoxes;
-    } else {
-      if (defBoxes.isEmpty()) {
-        return useBoxes;
-      } else {
-        List<ValueBox> valueBoxes = new ArrayList<>();
-        valueBoxes.addAll(defBoxes);
-        valueBoxes.addAll(useBoxes);
-        return valueBoxes;
-      }
-    }
-  }
-
-  /** Used to implement the Switchable construct. */
-  @Override
-  public void accept(Visitor sw) {}
-
-  @Override
-  public void redirectJumpsToThisTo(Stmt newLocation) {
-    List<StmtBox> boxesPointing = getBoxesPointingToThis();
-
-    // important to have a static copy
-    List<StmtBox> boxesCopy = new ArrayList<>(boxesPointing);
-
-    for (StmtBox box : boxesCopy) {
-      if (box.getStmt() != this) {
-        throw new RuntimeException("Something weird's happening");
-      }
-
-      if (box.isBranchTarget()) {
-        box.setStmt(newLocation);
-      }
-    }
-  }
-
-  @Override
-  public boolean containsInvokeExpr() {
-    return false;
-  }
-
-  @Override
-  public AbstractInvokeExpr getInvokeExpr() {
-    throw new RuntimeException("getInvokeExpr() called with no invokeExpr present!");
-  }
-
-  @Override
-  public ValueBox getInvokeExprBox() {
-    throw new RuntimeException("getInvokeExprBox() called with no invokeExpr present!");
-  }
-
-  @Override
-  public boolean containsArrayRef() {
-    return false;
-  }
-
-  @Override
-  public JArrayRef getArrayRef() {
-    throw new RuntimeException("getArrayRef() called with no ArrayRef present!");
-  }
-
-  @Override
-  public ValueBox getArrayRefBox() {
-    throw new RuntimeException("getArrayRefBox() called with no ArrayRef present!");
-  }
-
-  @Override
-  public boolean containsFieldRef() {
-    return false;
-  }
-
-  @Override
-  public JFieldRef getFieldRef() {
-    throw new RuntimeException("getFieldRef() called with no JFieldRef present!");
-  }
-
-  @Override
-  public ValueBox getFieldRefBox() {
-    throw new RuntimeException("getFieldRefBox() called with no JFieldRef present!");
-  }
-
->>>>>>> 794f40b2
   @Override
   public PositionInfo getPositionInfo() {
     return positionInfo;
