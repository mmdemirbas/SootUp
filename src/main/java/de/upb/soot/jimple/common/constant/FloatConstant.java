/* Soot - a J*va Optimization Framework
 * Copyright (C) 1997-1999 Raja Vallee-Rai
 *
 * This library is free software; you can redistribute it and/or
 * modify it under the terms of the GNU Lesser General Public
 * License as published by the Free Software Foundation; either
 * version 2.1 of the License, or (at your option) any later version.
 *
 * This library is distributed in the hope that it will be useful,
 * but WITHOUT ANY WARRANTY; without even the implied warranty of
 * MERCHANTABILITY or FITNESS FOR A PARTICULAR PURPOSE.  See the GNU
 * Lesser General Public License for more details.
 *
 * You should have received a copy of the GNU Lesser General Public
 * License along with this library; if not, write to the
 * Free Software Foundation, Inc., 59 Temple Place - Suite 330,
 * Boston, MA 02111-1307, USA.
 */

/*
 * Modified by the Sable Research Group and others 1997-1999.
 * See the 'credits' file distributed with Soot for the complete list of
 * contributors.  (Soot is distributed at http://www.sable.mcgill.ca/soot)
 */

package de.upb.soot.jimple.common.constant;

import de.upb.soot.jimple.common.type.FloatType;
import de.upb.soot.jimple.common.type.Type;
import de.upb.soot.jimple.visitor.IConstantVisitor;
import de.upb.soot.jimple.visitor.IVisitor;

/**
 * Floating point constant with single precision.
 */
public class FloatConstant extends RealConstant {

  /**
   * 
   */
  private static final long serialVersionUID = 1743530246829003090L;
  public final float value;

  private FloatConstant(float value) {
    this.value = value;
  }

  public static FloatConstant getInstance(float value) {
    return new FloatConstant(value);
  }

  @Override
  public boolean equals(Object c) {
    return c instanceof FloatConstant && Float.compare(((FloatConstant) c).value, value) == 0;
  }

  /**
   * Returns a hash code for this FloatConstant object.
   */
  @Override
  public int hashCode() {
    return Float.floatToIntBits(value);
  }

  // PTC 1999/06/28
  @Override
  public NumericConstant add(NumericConstant c) {
    assertInstanceOf(c);
    return FloatConstant.getInstance(this.value + ((FloatConstant) c).value);
  }

  @Override
  public NumericConstant subtract(NumericConstant c) {
    assertInstanceOf(c);
    return FloatConstant.getInstance(this.value - ((FloatConstant) c).value);
  }

  @Override
  public NumericConstant multiply(NumericConstant c) {
    assertInstanceOf(c);
    return FloatConstant.getInstance(this.value * ((FloatConstant) c).value);
  }

  @Override
  public NumericConstant divide(NumericConstant c) {
    assertInstanceOf(c);
    return FloatConstant.getInstance(this.value / ((FloatConstant) c).value);
  }

  @Override
  public NumericConstant remainder(NumericConstant c) {
    assertInstanceOf(c);
    return FloatConstant.getInstance(this.value % ((FloatConstant) c).value);
  }

  @Override
  public NumericConstant equalEqual(NumericConstant c) {
    assertInstanceOf(c);
    return IntConstant.getInstance(Float.compare(this.value, ((FloatConstant) c).value) == 0 ? 1 : 0);
  }

  @Override
  public NumericConstant notEqual(NumericConstant c) {
    assertInstanceOf(c);
    return IntConstant.getInstance(Float.compare(this.value, ((FloatConstant) c).value) != 0 ? 1 : 0);
  }

  @Override
  public NumericConstant lessThan(NumericConstant c) {
    assertInstanceOf(c);
    return IntConstant.getInstance(Float.compare(this.value, ((FloatConstant) c).value) < 0 ? 1 : 0);
  }

  @Override
  public NumericConstant lessThanOrEqual(NumericConstant c) {
    assertInstanceOf(c);
    return IntConstant.getInstance(Float.compare(this.value, ((FloatConstant) c).value) <= 0 ? 1 : 0);
  }

  @Override
  public NumericConstant greaterThan(NumericConstant c) {
    assertInstanceOf(c);
    return IntConstant.getInstance(Float.compare(this.value, ((FloatConstant) c).value) > 0 ? 1 : 0);
  }

  @Override
  public NumericConstant greaterThanOrEqual(NumericConstant c) {
    assertInstanceOf(c);
    return IntConstant.getInstance(Float.compare(this.value, ((FloatConstant) c).value) >= 0 ? 1 : 0);
  }

  @Override
  public IntConstant cmpg(RealConstant constant) {
    assertInstanceOf(constant);
    final float cValue = ((FloatConstant) constant).value;
    if (this.value < cValue) {
      return IntConstant.getInstance(-1);
    } else if (this.value == cValue) {
      return IntConstant.getInstance(0);
    } else {
      return IntConstant.getInstance(1);
    }
  }

  @Override
  public IntConstant cmpl(RealConstant constant) {
    assertInstanceOf(constant);
    final float cValue = ((FloatConstant) constant).value;
    if (this.value > cValue) {
      return IntConstant.getInstance(1);
    } else if (this.value == cValue) {
      return IntConstant.getInstance(0);
    } else {
      return IntConstant.getInstance(-1);
    }
  }

  @Override
  public NumericConstant negate() {
    return FloatConstant.getInstance(-(this.value));
  }

  @Override
  public String toString() {
    String floatString = Float.toString(value);

    if (floatString.equals("NaN") || floatString.equals("Infinity") || floatString.equals("-Infinity")) {
      return "#" + floatString + "F";
    } else {
      return floatString + "F";
    }
  }

  @Override
  public Type getType() {
    return FloatType.INSTANCE;
  }

  @Override
  public void accept(IVisitor sw) {
    ((IConstantVisitor) sw).caseFloatConstant(this);
  }

  /**
   * Checks if passed argument is instance of expected class.
   *
   * @param constant
   *          the instance to check
   * @throws IllegalArgumentException
   *           when check fails
   */
  private void assertInstanceOf(NumericConstant constant) {
    if (!(constant instanceof FloatConstant)) {
      throw new IllegalArgumentException("FloatConstant expected");
    }
  }

<<<<<<< HEAD
=======
  @Override
  public boolean equivTo(Object o, Comparator<Object> comparator) {
    // TODO Auto-generated methodRef stub
    return false;
  }

>>>>>>> 221dee8a
}<|MERGE_RESOLUTION|>--- conflicted
+++ resolved
@@ -195,13 +195,4 @@
     }
   }
 
-<<<<<<< HEAD
-=======
-  @Override
-  public boolean equivTo(Object o, Comparator<Object> comparator) {
-    // TODO Auto-generated methodRef stub
-    return false;
-  }
-
->>>>>>> 221dee8a
 }