package de.upb.soot.jimple.common.stmt;

import java.io.Serializable;
import java.util.List;

import de.upb.soot.jimple.basic.EquivTo;
import de.upb.soot.jimple.basic.IStmtBox;
import de.upb.soot.jimple.basic.PositionInfo;
import de.upb.soot.jimple.basic.ValueBox;
import de.upb.soot.jimple.common.expr.AbstractInvokeExpr;
import de.upb.soot.jimple.common.ref.JArrayRef;
import de.upb.soot.jimple.common.ref.JFieldRef;
import de.upb.soot.jimple.visitor.IAcceptor;
import de.upb.soot.util.printer.IStmtPrinter;

public interface IStmt extends EquivTo, IAcceptor, Serializable {
  /** Returns a list of Boxes containing Values used in this Stmt. */
  List<ValueBox> getUseBoxes();

  /** Returns a list of Boxes containing Values defined in this Stmt. */
  List<ValueBox> getDefBoxes();

  /**
   * Returns a list of Boxes containing Stmts defined in this Stmt; typically branch targets.
   */
  List<IStmtBox> getStmtBoxes();

  /** Returns a list of Boxes pointing to this Stmt. */
  List<IStmtBox> getBoxesPointingToThis();

  /** Adds a box to the list returned by getBoxesPointingToThis. */
  void addBoxPointingToThis(IStmtBox b);

  /** Removes a box from the list returned by getBoxesPointingToThis. */
  void removeBoxPointingToThis(IStmtBox b);

  /** Clears any pointers to and from this Stmt's StmtBoxes. */
  void clearStmtBoxes();

  /**
   * Returns a list of Boxes containing any Value either used or defined in this Stmt.
   */
  List<ValueBox> getUseAndDefBoxes();

  IStmt clone();

  /**
   * Returns true if execution after this statement may continue at the following statement. GotoStmt will return false but
   * IfStmt will return true.
   */
  boolean fallsThrough();

  /**
   * Returns true if execution after this statement does not necessarily continue at the following statement. GotoStmt and
   * IfStmt will both return true.
   */
  boolean branches();

  /**
   * Redirects jumps to this Stmt to newLocation. In general, you shouldn't have to use this directly.
   *
   **/
  void redirectJumpsToThisTo(IStmt newLocation);

  void toString(IStmtPrinter up);

  boolean containsInvokeExpr();

  AbstractInvokeExpr getInvokeExpr();

  ValueBox getInvokeExprBox();

  boolean containsArrayRef();

  JArrayRef getArrayRef();

  ValueBox getArrayRefBox();

  boolean containsFieldRef();

  JFieldRef getFieldRef();

  ValueBox getFieldRefBox();

<<<<<<< HEAD
  /**
   * Return the position information of this statement.
   * @return he position information of this statement
   */
  public PositionInfo getPositionInfo();
  
=======
  void setPosition(Position position);
>>>>>>> 221dee8a
}<|MERGE_RESOLUTION|>--- conflicted
+++ resolved
@@ -82,14 +82,10 @@
 
   ValueBox getFieldRefBox();
 
-<<<<<<< HEAD
   /**
    * Return the position information of this statement.
    * @return he position information of this statement
    */
   public PositionInfo getPositionInfo();
   
-=======
-  void setPosition(Position position);
->>>>>>> 221dee8a
 }