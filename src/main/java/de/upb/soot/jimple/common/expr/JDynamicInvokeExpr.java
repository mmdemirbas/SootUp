/* Soot - a J*va Optimization Framework
 * Copyright (C) 1999 Patrick Lam
 * Copyright (C) 2004 Ondrej Lhotak
 *
 * This library is free software; you can redistribute it and/or
 * modify it under the terms of the GNU Lesser General Public
 * License as published by the Free Software Foundation; either
 * version 2.1 of the License, or (at your option) any later version.
 *
 * This library is distributed in the hope that it will be useful,
 * but WITHOUT ANY WARRANTY; without even the implied warranty of
 * MERCHANTABILITY or FITNESS FOR A PARTICULAR PURPOSE.  See the GNU
 * Lesser General Public License for more details.
 *
 * You should have received a copy of the GNU Lesser General Public
 * License along with this library; if not, write to the
 * Free Software Foundation, Inc., 59 Temple Place - Suite 330,
 * Boston, MA 02111-1307, USA.
 */

/*
 * Modified by the Sable Research Group and others 1997-1999.  
 * See the 'credits' file distributed with Soot for the complete list of
 * contributors.  (Soot is distributed at http://www.sable.mcgill.ca/soot)
 */

package de.upb.soot.jimple.common.expr;

import com.google.common.base.Optional;
import de.upb.soot.core.SootClass;
import de.upb.soot.core.SootMethod;
import de.upb.soot.jimple.Jimple;
import de.upb.soot.jimple.basic.Value;
import de.upb.soot.jimple.basic.ValueBox;
import de.upb.soot.jimple.symbolicreferences.MethodRef;
import de.upb.soot.jimple.visitor.IExprVisitor;
import de.upb.soot.jimple.visitor.IVisitor;
import de.upb.soot.util.printer.IStmtPrinter;
import de.upb.soot.views.IView;

import java.util.ArrayList;
import java.util.Comparator;
import java.util.List;

import org.objectweb.asm.Opcodes;

public class JDynamicInvokeExpr extends AbstractInvokeExpr {
  /**
   * 
   */
  private static final long serialVersionUID = 8212277443400470834L;
  protected MethodRef bsm;
  protected ValueBox[] bsmArgBoxes;
  protected int tag;

  /**
   * Assigns values returned by newImmediateBox to an array bsmArgBoxes of type ValueBox.
   */
  public JDynamicInvokeExpr(IView view, MethodRef bootstrapMethodRef, List<? extends Value> bootstrapArgs,
      MethodRef methodRef, int tag, List<? extends Value> methodArgs) {
    super(view, methodRef, new ValueBox[methodArgs.size()]);
    if (!methodRef.toString().startsWith("<" + SootClass.INVOKEDYNAMIC_DUMMY_CLASS_NAME + ": ")) {
      throw new IllegalArgumentException(
          "Receiver type of JDynamicInvokeExpr must be " + SootClass.INVOKEDYNAMIC_DUMMY_CLASS_NAME + "!");
    }
    this.bsm = bootstrapMethodRef;
    this.bsmArgBoxes = new ValueBox[bootstrapArgs.size()];
    this.tag = tag;

    for (int i = 0; i < bootstrapArgs.size(); i++) {
      this.bsmArgBoxes[i] = Jimple.newImmediateBox(bootstrapArgs.get(i));
    }
    for (int i = 0; i < methodArgs.size(); i++) {
      this.argBoxes[i] = Jimple.newImmediateBox(methodArgs.get(i));
    }
  }

  /**
   * Makes a parameterized call to JDynamicInvokeExpr methodRef.
   */
  public JDynamicInvokeExpr(IView view, MethodRef bootstrapMethodSig, List<? extends Value> bootstrapArgs,
      MethodRef methodSig, List<? extends Value> methodArgs) {
    /*
     * Here the static-handle is chosen as default value, because this works for Java.
     */
    this(view, bootstrapMethodSig, bootstrapArgs, methodSig, Opcodes.H_INVOKESTATIC, methodArgs);
  }

  public int getBootstrapArgCount() {
    return bsmArgBoxes.length;
  }

  public Value getBootstrapArg(int index) {
    return bsmArgBoxes[index].getValue();
  }

  @Override
  public Object clone() {
    List<Value> clonedBsmArgs = new ArrayList<>(getBootstrapArgCount());
    for (int i = 0; i < getBootstrapArgCount(); i++) {
      clonedBsmArgs.add(i, getBootstrapArg(i));
    }

    List<Value> clonedArgs = new ArrayList<>(getArgCount());
    for (int i = 0; i < getArgCount(); i++) {
      clonedArgs.add(i, getArg(i));
    }

    return new JDynamicInvokeExpr(this.getView(), bsm, clonedBsmArgs, method, tag, clonedArgs);
  }

  @Override
  public boolean equivTo(Object o) {
    if (o instanceof JDynamicInvokeExpr) {
      JDynamicInvokeExpr ie = (JDynamicInvokeExpr) o;
      if (!(getMethod().equals(ie.getMethod()) && bsmArgBoxes.length == ie.bsmArgBoxes.length)) {
        return false;
      }
      int i = 0;
      for (ValueBox element : bsmArgBoxes) {
        if (!(element.getValue().equivTo(ie.getBootstrapArg(i)))) {
          return false;
        }
        i++;
      }
      if (!(getMethod().equals(ie.getMethod())
          && (argBoxes == null ? 0 : argBoxes.length) == (ie.argBoxes == null ? 0 : ie.argBoxes.length))) {
        return false;
      }
      if (argBoxes != null) {
        i = 0;
        for (ValueBox element : argBoxes) {
          if (!(element.getValue().equivTo(ie.getArg(i)))) {
            return false;
          }
          i++;
        }
      }
      if (!method.equals(ie.method)) {
        return false;
      }
      return bsm.equals(ie.bsm);
    }
    return false;
  }

  public com.google.common.base.Optional<SootMethod> getBootstrapMethod() {
    return com.google.common.base.Optional.fromNullable(method.resolve());
  }

  /**
   * Returns a hash code for this object, consistent with structural equality.
   */
  @Override
  public int equivHashCode() {
    return bsm.hashCode() * getMethod().hashCode() * 17;
  }

  @Override
  public String toString() {
<<<<<<< HEAD
    StringBuffer buffer = new StringBuffer();
    buffer.append(Jimple.DYNAMICINVOKE);
    buffer.append(" \"");
    buffer.append(method); // quoted methodRef name (can be any UTF8
    // string)
    buffer.append("\" <");
    buffer.append(method.getSignature());
    buffer.append(">(");

    if (argBoxes != null) {
      for (int i = 0; i < argBoxes.length; i++) {
        if (i != 0) {
          buffer.append(", ");
        }

        buffer.append(argBoxes[i].getValue().toString());
=======
    StringBuilder builder = new StringBuilder();
    builder.append(Jimple.DYNAMICINVOKE);
    builder.append(" \"");
    builder.append(method); // quoted method name (can be any UTF8
    // string)
    builder.append("\" <");
    builder.append(method.getSubSignature());
    builder.append(">(");

    argBoxesToString(builder);

    builder.append(") ");
    builder.append(bsm);
    builder.append("(");
    final int len = bsmArgBoxes.length;
    if (0 < len) {
      builder.append(bsmArgBoxes[0].getValue().toString());
      for (int i = 1; i < len; i++) {
        builder.append(", ");
        builder.append(bsmArgBoxes[i].getValue().toString());
>>>>>>> 9b3be17f
      }
    }
    builder.append(")");

    return builder.toString();
  }

  @Override
  public void toString(IStmtPrinter up) {
    up.literal(Jimple.DYNAMICINVOKE);
<<<<<<< HEAD
    up.literal(" \"" + method.getSignature().name + "\" <" + method.getSignature().getSubSignature() + ">(");
    if (argBoxes != null) {
      for (int i = 0; i < argBoxes.length; i++) {
        if (i != 0) {
          up.literal(", ");
        }
=======
    up.literal(" \"" + method.name + "\" <" + method.getSubSignature() + ">(");
>>>>>>> 9b3be17f

    argBoxesToPrinter(up);

    up.literal(") ");
    Optional<SootMethod> op = getBootstrapMethod();
    op.ifPresent(up::method);
    up.literal("(");
    final int len = bsmArgBoxes.length;
    if (0 < len) {
      bsmArgBoxes[0].toString(up);
      for (int i = 1; i < len; i++) {
        up.literal(", ");
        bsmArgBoxes[i].toString(up);
      }
    }
    up.literal(")");
  }

  @Override
  public void accept(IVisitor sw) {
    ((IExprVisitor) sw).caseDynamicInvokeExpr(this);
  }

  /**
   * Returns a list containing elements of type ValueBox.
   */
  public List<Value> getBootstrapArgs() {
    List<Value> l = new ArrayList<>();
    for (ValueBox element : bsmArgBoxes) {
      l.add(element.getValue());
    }

    return l;
  }

  public int getHandleTag() {
    return tag;
  }

  @Override
  public boolean equivTo(Object o, Comparator<Object> comparator) {
    return comparator.compare(this, o) == 0;
  }

}<|MERGE_RESOLUTION|>--- conflicted
+++ resolved
@@ -158,31 +158,13 @@
 
   @Override
   public String toString() {
-<<<<<<< HEAD
-    StringBuffer buffer = new StringBuffer();
-    buffer.append(Jimple.DYNAMICINVOKE);
-    buffer.append(" \"");
-    buffer.append(method); // quoted methodRef name (can be any UTF8
-    // string)
-    buffer.append("\" <");
-    buffer.append(method.getSignature());
-    buffer.append(">(");
-
-    if (argBoxes != null) {
-      for (int i = 0; i < argBoxes.length; i++) {
-        if (i != 0) {
-          buffer.append(", ");
-        }
-
-        buffer.append(argBoxes[i].getValue().toString());
-=======
     StringBuilder builder = new StringBuilder();
     builder.append(Jimple.DYNAMICINVOKE);
     builder.append(" \"");
-    builder.append(method); // quoted method name (can be any UTF8
+    builder.append(method); // quoted methodRef name (can be any UTF8
     // string)
     builder.append("\" <");
-    builder.append(method.getSubSignature());
+    builder.append(method.getSignature());
     builder.append(">(");
 
     argBoxesToString(builder);
@@ -196,7 +178,6 @@
       for (int i = 1; i < len; i++) {
         builder.append(", ");
         builder.append(bsmArgBoxes[i].getValue().toString());
->>>>>>> 9b3be17f
       }
     }
     builder.append(")");
@@ -207,16 +188,7 @@
   @Override
   public void toString(IStmtPrinter up) {
     up.literal(Jimple.DYNAMICINVOKE);
-<<<<<<< HEAD
     up.literal(" \"" + method.getSignature().name + "\" <" + method.getSignature().getSubSignature() + ">(");
-    if (argBoxes != null) {
-      for (int i = 0; i < argBoxes.length; i++) {
-        if (i != 0) {
-          up.literal(", ");
-        }
-=======
-    up.literal(" \"" + method.name + "\" <" + method.getSubSignature() + ">(");
->>>>>>> 9b3be17f
 
     argBoxesToPrinter(up);
 
