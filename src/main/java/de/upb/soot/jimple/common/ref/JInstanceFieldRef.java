--- conflicted
+++ resolved
@@ -11,21 +11,10 @@
 
 package de.upb.soot.jimple.common.ref;
 
-<<<<<<< HEAD
-=======
-import com.google.common.base.Optional;
-
-import de.upb.soot.core.SootField;
->>>>>>> 221dee8a
 import de.upb.soot.jimple.Jimple;
 import de.upb.soot.jimple.basic.JimpleComparator;
 import de.upb.soot.jimple.basic.Value;
 import de.upb.soot.jimple.basic.ValueBox;
-<<<<<<< HEAD
-=======
-import de.upb.soot.jimple.common.type.Type;
-import de.upb.soot.jimple.symbolicreferences.FieldRef;
->>>>>>> 221dee8a
 import de.upb.soot.jimple.visitor.IVisitor;
 import de.upb.soot.signatures.FieldSignature;
 import de.upb.soot.util.printer.IStmtPrinter;
@@ -34,19 +23,11 @@
 import java.util.ArrayList;
 import java.util.List;
 
-<<<<<<< HEAD
 public class JInstanceFieldRef extends FieldRef {
-=======
-public class JInstanceFieldRef implements JFieldRef {
->>>>>>> 221dee8a
 
   /** */
   private static final long serialVersionUID = 2900174317359676686L;
 
-<<<<<<< HEAD
-=======
-  private final FieldRef symbolicFieldRef;
->>>>>>> 221dee8a
   private final ValueBox baseBox;
 
   /**
@@ -59,46 +40,27 @@
    * @param symbolicFieldRef
    *          the field sig
    */
-<<<<<<< HEAD
   public JInstanceFieldRef(IView view, Value base, FieldSignature fieldSig) {
     super(view, fieldSig);
     ValueBox baseBox = Jimple.newLocalBox(base);
     this.baseBox = baseBox;
-=======
-  public JInstanceFieldRef(IView view, Value base, FieldRef symbolicFieldRef) {
-    this.baseBox = Jimple.newLocalBox(base);
-    this.symbolicFieldRef = symbolicFieldRef;
-    this.view = view;
->>>>>>> 221dee8a
   }
 
   @Override
   public Object clone() {
-<<<<<<< HEAD
     return new JInstanceFieldRef(this.view, Jimple.cloneIfNecessary(getBase()), fieldSignature);
-=======
-    return new JInstanceFieldRef(this.view, Jimple.cloneIfNecessary(getBase()), symbolicFieldRef);
->>>>>>> 221dee8a
   }
 
   @Override
   public String toString() {
-<<<<<<< HEAD
     return baseBox.getValue().toString() + "." + fieldSignature.toString();
-=======
-    return baseBox.getValue().toString() + "." + symbolicFieldRef.toString();
->>>>>>> 221dee8a
   }
 
   @Override
   public void toString(IStmtPrinter up) {
     baseBox.toString(up);
     up.literal(".");
-<<<<<<< HEAD
     up.fieldSignature(fieldSignature);
-=======
-    up.fieldSignature(symbolicFieldRef.getSignature());
->>>>>>> 221dee8a
   }
 
   public Value getBase() {
@@ -113,23 +75,15 @@
     baseBox.setValue(base);
   }
 
-<<<<<<< HEAD
   /**
    * Returns a list useBoxes of type ValueBox.
    */
-=======
-  @Override
-  public Optional<SootField> getField() {
-    return com.google.common.base.Optional.fromNullable(symbolicFieldRef.resolve());
-  }
-
   @Override
   public FieldSignature getFieldSignature() {
     return symbolicFieldRef.getSignature();
   }
 
   /** Returns a list useBoxes of type ValueBox. */
->>>>>>> 221dee8a
   @Override
   public final List<ValueBox> getUseBoxes() {
 
@@ -140,14 +94,6 @@
   }
 
   @Override
-<<<<<<< HEAD
-=======
-  public Type getType() {
-    return view.getType(symbolicFieldRef.getSignature().typeSignature);
-  }
-
-  @Override
->>>>>>> 221dee8a
   public void accept(IVisitor sw) {
     // TODO
   }
@@ -172,11 +118,4 @@
     }
   }
 
-<<<<<<< HEAD
-=======
-  @Override
-  public boolean equivTo(Object o, Comparator<Object> comparator) {
-    return comparator.compare(this, o) == 0;
-  }
->>>>>>> 221dee8a
 }