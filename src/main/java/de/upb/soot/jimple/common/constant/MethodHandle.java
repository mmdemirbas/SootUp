--- conflicted
+++ resolved
@@ -32,13 +32,6 @@
 import de.upb.soot.jimple.visitor.IConstantVisitor;
 import de.upb.soot.jimple.visitor.IVisitor;
 
-<<<<<<< HEAD
-=======
-import java.util.Comparator;
-
-import org.objectweb.asm.Opcodes;
-
->>>>>>> 221dee8a
 public class MethodHandle extends Constant {
 
   public static enum Kind {
@@ -170,13 +163,4 @@
     }
     return true;
   }
-<<<<<<< HEAD
-=======
-
-  @Override
-  public boolean equivTo(Object o, Comparator<Object> comparator) {
-    // TODO Auto-generated methodRef stub
-    return false;
-  }
->>>>>>> 221dee8a
 }