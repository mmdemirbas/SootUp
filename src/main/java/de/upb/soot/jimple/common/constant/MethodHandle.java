--- conflicted
+++ resolved
@@ -158,7 +158,6 @@
       return false;
     }
     MethodHandle other = (MethodHandle) obj;
-<<<<<<< HEAD
     if (methodRef == null) {
       if (other.methodRef != null) {
         return false;
@@ -170,19 +169,8 @@
   }
 
   @Override
-  public boolean equivTo(Object o, Comparator<? extends Object> comparator) {
+  public boolean equivTo(Object o, Comparator<Object> comparator) {
     // TODO Auto-generated methodRef stub
-=======
-    if (method == null) {
-      return other.method == null;
-    } else
-      return method.equals(other.method);
-  }
-
-  @Override
-  public boolean equivTo(Object o, Comparator<Object> comparator) {
-    // TODO Auto-generated method stub
->>>>>>> 9b3be17f
     return false;
   }
 }