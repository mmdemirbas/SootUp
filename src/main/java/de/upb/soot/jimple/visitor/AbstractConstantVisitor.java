/* Soot - a J*va Optimization Framework
 * Copyright (C) 1997-1999 Etienne Gagnon
 *
 * This library is free software; you can redistribute it and/or
 * modify it under the terms of the GNU Lesser General Public
 * License as published by the Free Software Foundation; either
 * version 2.1 of the License, or (at your option) any later version.
 *
 * This library is distributed in the hope that it will be useful,
 * but WITHOUT ANY WARRANTY; without even the implied warranty of
 * MERCHANTABILITY or FITNESS FOR A PARTICULAR PURPOSE.  See the GNU
 * Lesser General Public License for more details.
 *
 * You should have received a copy of the GNU Lesser General Public
 * License along with this library; if not, write to the
 * Free Software Foundation, Inc., 59 Temple Place - Suite 330,
 * Boston, MA 02111-1307, USA.
 */

/*
 * Modified by the Sable Research Group and others 1997-1999.
 * See the 'credits' file distributed with Soot for the complete list of
 * contributors.  (Soot is distributed at http://www.sable.mcgill.ca/soot)
 */

package de.upb.soot.jimple.visitor;

import de.upb.soot.jimple.common.constant.ClassConstant;
import de.upb.soot.jimple.common.constant.DoubleConstant;
import de.upb.soot.jimple.common.constant.FloatConstant;
import de.upb.soot.jimple.common.constant.IntConstant;
import de.upb.soot.jimple.common.constant.LongConstant;
import de.upb.soot.jimple.common.constant.MethodHandle;
import de.upb.soot.jimple.common.constant.NullConstant;
import de.upb.soot.jimple.common.constant.StringConstant;

<<<<<<< HEAD
public abstract class AbstractConstantVisitor implements IConstantVisitor {
  Object result; // FIXME: Why is this an Object? What is this for?
=======
public abstract class AbstractConstantVisitor implements ConstantVisitor {
  Object result;
>>>>>>> 794f40b2

  @Override
  public void caseDoubleConstant(DoubleConstant v) {
    defaultCase(v);
  }

  @Override
  public void caseFloatConstant(FloatConstant v) {
    defaultCase(v);
  }

  @Override
  public void caseIntConstant(IntConstant v) {
    defaultCase(v);
  }

  @Override
  public void caseLongConstant(LongConstant v) {
    defaultCase(v);
  }

  @Override
  public void caseNullConstant(NullConstant v) {
    defaultCase(v);
  }

  @Override
  public void caseStringConstant(StringConstant v) {
    defaultCase(v);
  }

  @Override
  public void caseClassConstant(ClassConstant v) {
    defaultCase(v);
  }

  @Override
  public void caseMethodHandle(MethodHandle v) {
    defaultCase(v);
  }

  @Override
  public void defaultCase(Object v) {}

  public Object getResult() {
    return result;
  }

  public void setResult(Object result) {
    this.result = result;
  }
}<|MERGE_RESOLUTION|>--- conflicted
+++ resolved
@@ -34,13 +34,8 @@
 import de.upb.soot.jimple.common.constant.NullConstant;
 import de.upb.soot.jimple.common.constant.StringConstant;
 
-<<<<<<< HEAD
-public abstract class AbstractConstantVisitor implements IConstantVisitor {
+public abstract class AbstractConstantVisitor implements ConstantVisitor {
   Object result; // FIXME: Why is this an Object? What is this for?
-=======
-public abstract class AbstractConstantVisitor implements ConstantVisitor {
-  Object result;
->>>>>>> 794f40b2
 
   @Override
   public void caseDoubleConstant(DoubleConstant v) {
