/* Soot - a J*va Optimization Framework
 * Copyright (C) 1997-1999 Raja Vallee-Rai
 *
 * This library is free software; you can redistribute it and/or
 * modify it under the terms of the GNU Lesser General Public
 * License as published by the Free Software Foundation; either
 * version 2.1 of the License, or (at your option) any later version.
 *
 * This library is distributed in the hope that it will be useful,
 * but WITHOUT ANY WARRANTY; without even the implied warranty of
 * MERCHANTABILITY or FITNESS FOR A PARTICULAR PURPOSE.  See the GNU
 * Lesser General Public License for more details.
 *
 * You should have received a copy of the GNU Lesser General Public
 * License along with this library; if not, write to the
 * Free Software Foundation, Inc., 59 Temple Place - Suite 330,
 * Boston, MA 02111-1307, USA.
 */
/*
 * Modified by the Sable Research Group and others 1997-1999.
 * See the 'credits' file distributed with Soot for the complete list of
 * contributors.  (Soot is distributed at http://www.sable.mcgill.ca/soot)
 *
 *
 */
/*
 *  The original class name was AbstractUnitBox in soot, renamed by Linghui Luo, 22.06.2018
 */

package de.upb.soot.jimple.basic;

<<<<<<< HEAD
import de.upb.soot.jimple.common.stmt.IStmt;
import javax.annotation.Nullable;

public class JStmtBox extends IStmtBox {
  /** */
  private static final long serialVersionUID = 7292172470036407386L;

  public JStmtBox(@Nullable IStmt stmt) {
    super(stmt);
=======
import de.upb.soot.jimple.common.stmt.Stmt;
import de.upb.soot.util.printer.StmtPrinter;
import javax.annotation.Nonnull;
import javax.annotation.Nullable;

public class JStmtBox implements StmtBox {
  /** */
  private static final long serialVersionUID = 7292172470036407386L;

  @Nullable protected Stmt stmt;

  public JStmtBox(@Nullable Stmt stmt) {
    this.stmt = stmt;
>>>>>>> 794f40b2
  }

  @Override
  public boolean isBranchTarget() {
    return true;
  }
<<<<<<< HEAD
=======

  @Override
  public void setStmt(@Nullable Stmt stmt) {
    // Remove this from set of back pointers.
    if (this.stmt != null) {
      this.stmt.removeBoxPointingToThis(this);
    }

    // Perform link
    this.stmt = stmt;

    // Add this to back pointers
    if (this.stmt != null) {
      this.stmt.addBoxPointingToThis(this);
    }
  }

  @Override
  public @Nullable Stmt getStmt() {
    return stmt;
  }

  @Override
  public void toString(@Nonnull StmtPrinter up) {
    up.startStmtBox(this);
    up.stmtRef(stmt, isBranchTarget());
    up.endStmtBox(this);
  }
>>>>>>> 794f40b2
}<|MERGE_RESOLUTION|>--- conflicted
+++ resolved
@@ -29,66 +29,19 @@
 
 package de.upb.soot.jimple.basic;
 
-<<<<<<< HEAD
-import de.upb.soot.jimple.common.stmt.IStmt;
+import de.upb.soot.jimple.common.stmt.Stmt;
 import javax.annotation.Nullable;
 
-public class JStmtBox extends IStmtBox {
+public class JStmtBox extends StmtBox {
   /** */
   private static final long serialVersionUID = 7292172470036407386L;
 
-  public JStmtBox(@Nullable IStmt stmt) {
+  public JStmtBox(@Nullable Stmt stmt) {
     super(stmt);
-=======
-import de.upb.soot.jimple.common.stmt.Stmt;
-import de.upb.soot.util.printer.StmtPrinter;
-import javax.annotation.Nonnull;
-import javax.annotation.Nullable;
-
-public class JStmtBox implements StmtBox {
-  /** */
-  private static final long serialVersionUID = 7292172470036407386L;
-
-  @Nullable protected Stmt stmt;
-
-  public JStmtBox(@Nullable Stmt stmt) {
-    this.stmt = stmt;
->>>>>>> 794f40b2
   }
 
   @Override
   public boolean isBranchTarget() {
     return true;
   }
-<<<<<<< HEAD
-=======
-
-  @Override
-  public void setStmt(@Nullable Stmt stmt) {
-    // Remove this from set of back pointers.
-    if (this.stmt != null) {
-      this.stmt.removeBoxPointingToThis(this);
-    }
-
-    // Perform link
-    this.stmt = stmt;
-
-    // Add this to back pointers
-    if (this.stmt != null) {
-      this.stmt.addBoxPointingToThis(this);
-    }
-  }
-
-  @Override
-  public @Nullable Stmt getStmt() {
-    return stmt;
-  }
-
-  @Override
-  public void toString(@Nonnull StmtPrinter up) {
-    up.startStmtBox(this);
-    up.stmtRef(stmt, isBranchTarget());
-    up.endStmtBox(this);
-  }
->>>>>>> 794f40b2
 }