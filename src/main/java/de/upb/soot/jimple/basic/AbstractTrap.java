package de.upb.soot.jimple.basic;

import de.upb.soot.jimple.common.stmt.Stmt;
import de.upb.soot.types.JavaClassType;
import java.io.IOException;
import java.io.ObjectInputStream;
import java.io.ObjectOutputStream;
import java.io.Serializable;
import java.util.Arrays;
import java.util.Collections;
import java.util.List;

/* Soot - a J*va Optimization Framework
 * Copyright (C) 1997-1999 Raja Vallee-Rai
 *
 * This library is free software; you can redistribute it and/or
 * modify it under the terms of the GNU Lesser General Public
 * License as published by the Free Software Foundation; either
 * version 2.1 of the License, or (at your option) any later version.
 *
 * This library is distributed in the hope that it will be useful,
 * but WITHOUT ANY WARRANTY; without even the implied warranty of
 * MERCHANTABILITY or FITNESS FOR A PARTICULAR PURPOSE.  See the GNU
 * Lesser General Public License for more details.
 *
 * You should have received a copy of the GNU Lesser General Public
 * License along with this library; if not, write to the
 * Free Software Foundation, Inc., 59 Temple Place - Suite 330,
 * Boston, MA 02111-1307, USA.
 */

/*
 * Modified by the Sable Research Group and others 1997-1999.
 * See the 'credits' file distributed with Soot for the complete list of
 * contributors.  (Soot is distributed at http://www.sable.mcgill.ca/soot)
 */

/** Partial implementation of trap (exception catcher), used within Body classes. */
@SuppressWarnings("serial")
public class AbstractTrap implements Trap, Serializable {
  /** The exception being caught. */
  protected transient JavaClassType exception;

  /** The first unit being trapped. */
  protected StmtBox beginStmtBox;

  /** The unit just before the last unit being trapped. */
  protected StmtBox endStmtBox;

  /** The unit to which execution flows after the caught exception is triggered. */
  protected StmtBox handlerStmtBox;

  /** The list of unitBoxes referred to in this Trap (begin, end and handler. */
  protected List<StmtBox> unitBoxes;

  private void readObject(ObjectInputStream in) throws IOException, ClassNotFoundException {
    in.defaultReadObject();
    // TODO: Use of FQDNs in implementations should be discouraged. They need to be parsed through a
    // IdentifierFactory object.
    exception = null; // this.getView().getSootClass((String) in.readObject());
  }

  private void writeObject(ObjectOutputStream out) throws IOException {
    out.defaultWriteObject();
    out.writeObject(exception.getFullyQualifiedName());
  }

  /** Creates an AbstractTrap with the given exception, handler, begin and end units. */
  protected AbstractTrap(
      JavaClassType exception, StmtBox beginStmtBox, StmtBox endStmtBox, StmtBox handlerStmtBox) {
    this.exception = exception;
    this.beginStmtBox = beginStmtBox;
    this.endStmtBox = endStmtBox;
    this.handlerStmtBox = handlerStmtBox;
    this.unitBoxes =
        Collections.unmodifiableList(Arrays.asList(beginStmtBox, endStmtBox, handlerStmtBox));
  }

  @Override
  public Stmt getBeginStmt() {
    return beginStmtBox.getStmt();
  }

  @Override
  public Stmt getEndStmt() {
    return endStmtBox.getStmt();
  }

  @Override
  public Stmt getHandlerStmt() {
    return handlerStmtBox.getStmt();
  }

  public StmtBox getHandlerStmtBox() {
    return handlerStmtBox;
  }

  public StmtBox getBeginStmtBox() {
    return beginStmtBox;
  }

  public StmtBox getEndStmtBox() {
    return endStmtBox;
  }

  @Override
  public List<StmtBox> getStmtBoxes() {
    return unitBoxes;
  }

  @Override
  public void clearStmtBoxes() {
    for (StmtBox box : getStmtBoxes()) {
      StmtBox.$Accessor.setStmt(box, null);
    }
  }

  @Override
  public JavaClassType getException() {
    return exception;
  }

<<<<<<< HEAD
  @Override
  public Object clone() {
    throw new RuntimeException();
=======
  public void setBeginStmt(Stmt beginStmt) {
    beginStmtBox.setStmt(beginStmt);
  }

  public void setEndStmt(Stmt endStmt) {
    endStmtBox.setStmt(endStmt);
  }

  public void setHandlerStmt(Stmt handlerStmt) {
    handlerStmtBox.setStmt(handlerStmt);
  }

  public void setException(JavaClassType exception) {
    this.exception = exception;
>>>>>>> 96cfdddf
  }
}<|MERGE_RESOLUTION|>--- conflicted
+++ resolved
@@ -119,26 +119,4 @@
   public JavaClassType getException() {
     return exception;
   }
-
-<<<<<<< HEAD
-  @Override
-  public Object clone() {
-    throw new RuntimeException();
-=======
-  public void setBeginStmt(Stmt beginStmt) {
-    beginStmtBox.setStmt(beginStmt);
-  }
-
-  public void setEndStmt(Stmt endStmt) {
-    endStmtBox.setStmt(endStmt);
-  }
-
-  public void setHandlerStmt(Stmt handlerStmt) {
-    handlerStmtBox.setStmt(handlerStmt);
-  }
-
-  public void setException(JavaClassType exception) {
-    this.exception = exception;
->>>>>>> 96cfdddf
-  }
 }