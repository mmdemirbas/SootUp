package de.upb.soot.jimple.basic;

import de.upb.soot.jimple.common.stmt.Stmt;
import de.upb.soot.types.JavaClassType;
import java.io.IOException;
import java.io.ObjectInputStream;
import java.io.ObjectOutputStream;
import java.io.Serializable;
import java.util.Arrays;
import java.util.Collections;
import java.util.List;

/* Soot - a J*va Optimization Framework
 * Copyright (C) 1997-1999 Raja Vallee-Rai
 *
 * This library is free software; you can redistribute it and/or
 * modify it under the terms of the GNU Lesser General Public
 * License as published by the Free Software Foundation; either
 * version 2.1 of the License, or (at your option) any later version.
 *
 * This library is distributed in the hope that it will be useful,
 * but WITHOUT ANY WARRANTY; without even the implied warranty of
 * MERCHANTABILITY or FITNESS FOR A PARTICULAR PURPOSE.  See the GNU
 * Lesser General Public License for more details.
 *
 * You should have received a copy of the GNU Lesser General Public
 * License along with this library; if not, write to the
 * Free Software Foundation, Inc., 59 Temple Place - Suite 330,
 * Boston, MA 02111-1307, USA.
 */

/*
 * Modified by the Sable Research Group and others 1997-1999.
 * See the 'credits' file distributed with Soot for the complete list of
 * contributors.  (Soot is distributed at http://www.sable.mcgill.ca/soot)
 */

/** Partial implementation of trap (exception catcher), used within Body classes. */
@SuppressWarnings("serial")
public class AbstractTrap implements Trap, Serializable {
  /** The exception being caught. */
  protected transient JavaClassType exception;

  /** The first unit being trapped. */
  protected StmtBox beginStmtBox;

  /** The unit just before the last unit being trapped. */
  protected StmtBox endStmtBox;

  /** The unit to which execution flows after the caught exception is triggered. */
  protected StmtBox handlerStmtBox;

  /** The list of unitBoxes referred to in this Trap (begin, end and handler. */
  protected List<StmtBox> unitBoxes;

  private void readObject(ObjectInputStream in) throws IOException, ClassNotFoundException {
    in.defaultReadObject();
    // TODO: Use of FQDNs in implementations should be discouraged. They need to be parsed through a
    // IdentifierFactory object.
    exception = null; // this.getView().getSootClass((String) in.readObject());
  }

  private void writeObject(ObjectOutputStream out) throws IOException {
    out.defaultWriteObject();
    out.writeObject(exception.getFullyQualifiedName());
  }

  /** Creates an AbstractTrap with the given exception, handler, begin and end units. */
  protected AbstractTrap(
      JavaClassType exception, StmtBox beginStmtBox, StmtBox endStmtBox, StmtBox handlerStmtBox) {
    this.exception = exception;
    this.beginStmtBox = beginStmtBox;
    this.endStmtBox = endStmtBox;
    this.handlerStmtBox = handlerStmtBox;
    this.unitBoxes =
        Collections.unmodifiableList(Arrays.asList(beginStmtBox, endStmtBox, handlerStmtBox));
  }

  @Override
  public Stmt getBeginStmt() {
    return beginStmtBox.getStmt();
  }

  @Override
  public Stmt getEndStmt() {
    return endStmtBox.getStmt();
  }

  @Override
  public Stmt getHandlerStmt() {
    return handlerStmtBox.getStmt();
  }

  public StmtBox getHandlerStmtBox() {
    return handlerStmtBox;
  }

  public StmtBox getBeginStmtBox() {
    return beginStmtBox;
  }

  public StmtBox getEndStmtBox() {
    return endStmtBox;
  }

  @Override
  public List<StmtBox> getStmtBoxes() {
    return unitBoxes;
  }

  @Override
  public void clearStmtBoxes() {
<<<<<<< HEAD
    for (IStmtBox box : getStmtBoxes()) {
      IStmtBox.$Accessor.setStmt(box, null);
=======
    for (StmtBox box : getStmtBoxes()) {
      box.setStmt(null);
>>>>>>> 794f40b2
    }
  }

  @Override
  public JavaClassType getException() {
    return exception;
  }

<<<<<<< HEAD
=======
  public void setBeginStmt(Stmt beginStmt) {
    beginStmtBox.setStmt(beginStmt);
  }

  public void setEndStmt(Stmt endStmt) {
    endStmtBox.setStmt(endStmt);
  }

  public void setHandlerStmt(Stmt handlerStmt) {
    handlerStmtBox.setStmt(handlerStmt);
  }

  public void setException(JavaClassType exception) {
    this.exception = exception;
  }

>>>>>>> 794f40b2
  @Override
  public Object clone() {
    throw new RuntimeException();
  }
}<|MERGE_RESOLUTION|>--- conflicted
+++ resolved
@@ -110,13 +110,8 @@
 
   @Override
   public void clearStmtBoxes() {
-<<<<<<< HEAD
-    for (IStmtBox box : getStmtBoxes()) {
-      IStmtBox.$Accessor.setStmt(box, null);
-=======
     for (StmtBox box : getStmtBoxes()) {
-      box.setStmt(null);
->>>>>>> 794f40b2
+      StmtBox.$Accessor.setStmt(box, null);
     }
   }
 
@@ -125,25 +120,6 @@
     return exception;
   }
 
-<<<<<<< HEAD
-=======
-  public void setBeginStmt(Stmt beginStmt) {
-    beginStmtBox.setStmt(beginStmt);
-  }
-
-  public void setEndStmt(Stmt endStmt) {
-    endStmtBox.setStmt(endStmt);
-  }
-
-  public void setHandlerStmt(Stmt handlerStmt) {
-    handlerStmtBox.setStmt(handlerStmt);
-  }
-
-  public void setException(JavaClassType exception) {
-    this.exception = exception;
-  }
-
->>>>>>> 794f40b2
   @Override
   public Object clone() {
     throw new RuntimeException();
