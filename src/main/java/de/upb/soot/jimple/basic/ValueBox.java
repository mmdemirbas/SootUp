--- conflicted
+++ resolved
@@ -63,7 +63,7 @@
     return value;
   }
 
-  public void toString(IStmtPrinter up) {
+  public void toString(StmtPrinter up) {
     up.startValueBox(this);
     value.toString(up);
     up.endValueBox(this);
@@ -86,10 +86,6 @@
       box.setValue(value);
     }
 
-<<<<<<< HEAD
     private $Accessor() {}
   }
-=======
-  void toString(StmtPrinter up);
->>>>>>> 794f40b2
 }