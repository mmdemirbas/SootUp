/* Soot - a J*va Optimization Framework
 * Copyright (C) 1997-1999 Raja Vallee-Rai
 *
 * This library is free software; you can redistribute it and/or
 * modify it under the terms of the GNU Lesser General Public
 * License as published by the Free Software Foundation; either
 * version 2.1 of the License, or (at your option) any later version.
 *
 * This library is distributed in the hope that it will be useful,
 * but WITHOUT ANY WARRANTY; without even the implied warranty of
 * MERCHANTABILITY or FITNESS FOR A PARTICULAR PURPOSE.  See the GNU
 * Lesser General Public License for more details.
 *
 * You should have received a copy of the GNU Lesser General Public
 * License along with this library; if not, write to the
 * Free Software Foundation, Inc., 59 Temple Place - Suite 330,
 * Boston, MA 02111-1307, USA.
 */
/*
 * Modified by the Sable Research Group and others 1997-1999.
 * See the 'credits' file distributed with Soot for the complete list of
 * contributors.  (Soot is distributed at http://www.sable.mcgill.ca/soot)
 */

package de.upb.soot.jimple;

<<<<<<< HEAD
import java.util.Arrays;
import java.util.Collections;
import java.util.LinkedList;
import java.util.List;

=======
import de.upb.soot.core.SootClass;
>>>>>>> 221dee8a
import de.upb.soot.jimple.basic.ConditionExprBox;
import de.upb.soot.jimple.basic.IStmtBox;
import de.upb.soot.jimple.basic.IdentityRefBox;
import de.upb.soot.jimple.basic.ImmediateBox;
import de.upb.soot.jimple.basic.InvokeExprBox;
import de.upb.soot.jimple.basic.JStmtBox;
import de.upb.soot.jimple.basic.JTrap;
import de.upb.soot.jimple.basic.Local;
import de.upb.soot.jimple.basic.LocalBox;
import de.upb.soot.jimple.basic.PositionInfo;
import de.upb.soot.jimple.basic.Value;
import de.upb.soot.jimple.basic.ValueBox;
import de.upb.soot.jimple.common.constant.IntConstant;
import de.upb.soot.jimple.common.expr.JAddExpr;
import de.upb.soot.jimple.common.expr.JAndExpr;
import de.upb.soot.jimple.common.expr.JCastExpr;
import de.upb.soot.jimple.common.expr.JCmpExpr;
import de.upb.soot.jimple.common.expr.JCmpgExpr;
import de.upb.soot.jimple.common.expr.JCmplExpr;
import de.upb.soot.jimple.common.expr.JDivExpr;
import de.upb.soot.jimple.common.expr.JDynamicInvokeExpr;
import de.upb.soot.jimple.common.expr.JEqExpr;
import de.upb.soot.jimple.common.expr.JGeExpr;
import de.upb.soot.jimple.common.expr.JGtExpr;
import de.upb.soot.jimple.common.expr.JInstanceOfExpr;
import de.upb.soot.jimple.common.expr.JInterfaceInvokeExpr;
import de.upb.soot.jimple.common.expr.JLeExpr;
import de.upb.soot.jimple.common.expr.JLengthExpr;
import de.upb.soot.jimple.common.expr.JLtExpr;
import de.upb.soot.jimple.common.expr.JMulExpr;
import de.upb.soot.jimple.common.expr.JNeExpr;
import de.upb.soot.jimple.common.expr.JNegExpr;
import de.upb.soot.jimple.common.expr.JNewArrayExpr;
import de.upb.soot.jimple.common.expr.JNewExpr;
import de.upb.soot.jimple.common.expr.JNewMultiArrayExpr;
import de.upb.soot.jimple.common.expr.JOrExpr;
import de.upb.soot.jimple.common.expr.JRemExpr;
import de.upb.soot.jimple.common.expr.JShlExpr;
import de.upb.soot.jimple.common.expr.JShrExpr;
import de.upb.soot.jimple.common.expr.JSpecialInvokeExpr;
import de.upb.soot.jimple.common.expr.JStaticInvokeExpr;
import de.upb.soot.jimple.common.expr.JSubExpr;
import de.upb.soot.jimple.common.expr.JUshrExpr;
import de.upb.soot.jimple.common.expr.JVirtualInvokeExpr;
import de.upb.soot.jimple.common.expr.JXorExpr;
import de.upb.soot.jimple.common.ref.JArrayRef;
import de.upb.soot.jimple.common.ref.JCaughtExceptionRef;
import de.upb.soot.jimple.common.ref.JInstanceFieldRef;
import de.upb.soot.jimple.common.ref.JParameterRef;
import de.upb.soot.jimple.common.ref.JStaticFieldRef;
import de.upb.soot.jimple.common.ref.JThisRef;
import de.upb.soot.jimple.common.stmt.IStmt;
import de.upb.soot.jimple.common.stmt.JAssignStmt;
import de.upb.soot.jimple.common.stmt.JGotoStmt;
import de.upb.soot.jimple.common.stmt.JIdentityStmt;
import de.upb.soot.jimple.common.stmt.JIfStmt;
import de.upb.soot.jimple.common.stmt.JInvokeStmt;
import de.upb.soot.jimple.common.stmt.JNopStmt;
import de.upb.soot.jimple.common.stmt.JReturnStmt;
import de.upb.soot.jimple.common.stmt.JReturnVoidStmt;
import de.upb.soot.jimple.common.stmt.JThrowStmt;
import de.upb.soot.jimple.common.type.ArrayType;
import de.upb.soot.jimple.common.type.RefType;
import de.upb.soot.jimple.common.type.Type;
import de.upb.soot.jimple.javabytecode.stmt.JBreakpointStmt;
import de.upb.soot.jimple.javabytecode.stmt.JEnterMonitorStmt;
import de.upb.soot.jimple.javabytecode.stmt.JExitMonitorStmt;
import de.upb.soot.jimple.javabytecode.stmt.JLookupSwitchStmt;
import de.upb.soot.jimple.javabytecode.stmt.JRetStmt;
import de.upb.soot.jimple.javabytecode.stmt.JTableSwitchStmt;
import de.upb.soot.jimple.symbolicreferences.FieldRef;
import de.upb.soot.jimple.symbolicreferences.MethodRef;
import de.upb.soot.signatures.FieldSignature;
import de.upb.soot.signatures.MethodSignature;
import de.upb.soot.views.IView;

<<<<<<< HEAD
=======
import java.util.Arrays;
import java.util.Collections;
import java.util.List;

import javax.annotation.Nullable;

>>>>>>> 221dee8a
/**
 * The Jimple class contains all the constructors for the components of the Jimple grammar for the Jimple body. <br>
 * <br>
 *
 * <p>
 * Immediate -> Local | Constant <br>
 * RValue -> Local | Constant | ConcreteRef | Expr<br>
 * Variable -> Local | ArrayRef | InstanceFieldRef | StaticFieldRef <br>
 */
public class Jimple {
  public static final String NEWARRAY = "newarray";
  public static final String NEWMULTIARRAY = "newmultiarray";
  public static final String NOP = "nop";
  public static final String RET = "ret";
  public static final String SPECIALINVOKE = "specialinvoke";
  public static final String DYNAMICINVOKE = "dynamicinvoke";
  public static final String STATICINVOKE = "staticinvoke";
  public static final String TABLESWITCH = "tableswitch";
  public static final String VIRTUALINVOKE = "virtualinvoke";
  public static final String NULL_TYPE = "null_type";
  public static final String UNKNOWN = "unknown";
  public static final String CMP = "cmp";
  public static final String CMPG = "cmpg";
  public static final String CMPL = "cmpl";
  public static final String ENTERMONITOR = "entermonitor";
  public static final String EXITMONITOR = "exitmonitor";
  public static final String INTERFACEINVOKE = "interfaceinvoke";
  public static final String LENGTHOF = "lengthof";
  public static final String LOOKUPSWITCH = "lookupswitch";
  public static final String NEG = "neg";
  public static final String IF = "if";
  public static final String ABSTRACT = "abstract";
  public static final String BOOLEAN = "boolean";
  public static final String BREAK = "break";
  public static final String BYTE = "byte";
  public static final String CASE = "case";
  public static final String CATCH = "catch";
  public static final String CHAR = "char";
  public static final String CLASS = "class";
  public static final String FINAL = "final";
  public static final String NATIVE = "native";
  public static final String PUBLIC = "public static";
  public static final String PROTECTED = "protected";
  public static final String PRIVATE = "private";
  public static final String STATIC = "static";
  public static final String SYNCHRONIZED = "synchronized";
  public static final String TRANSIENT = "transient";
  public static final String VOLATILE = "volatile";
  public static final String STRICTFP = "strictfp";
  public static final String ENUM = "enum";
  public static final String ANNOTATION = "annotation";
  public static final String INTERFACE = "interface";
  public static final String VOID = "void";
  public static final String SHORT = "short";
  public static final String INT = "int";
  public static final String LONG = "long";
  public static final String FLOAT = "float";
  public static final String DOUBLE = "double";
  public static final String EXTENDS = "extends";
  public static final String IMPLEMENTS = "implements";
  public static final String BREAKPOINT = "breakpoint";
  public static final String DEFAULT = "default";
  public static final String GOTO = "goto";
  public static final String INSTANCEOF = "instanceof";
  public static final String NEW = "new";
  public static final String RETURN = "return";
  public static final String THROW = "throw";
  public static final String THROWS = "throws";
  public static final String NULL = "null";
  public static final String FROM = "from";
  public static final String TO = "to";
  public static final String WITH = "with";
  public static final String CLS = "cls";
  public static final String TRUE = "true";
  public static final String FALSE = "false";

  private static final List<String> jimpleKeywordList = Collections.unmodifiableList(Arrays.asList(NEWARRAY, NEWMULTIARRAY,
      NOP, RET, SPECIALINVOKE, STATICINVOKE, TABLESWITCH, VIRTUALINVOKE, NULL_TYPE, UNKNOWN, CMP, CMPG, CMPL, ENTERMONITOR,
      EXITMONITOR, INTERFACEINVOKE, LENGTHOF, LOOKUPSWITCH, NEG, IF, ABSTRACT, BOOLEAN, BREAK, BYTE, CASE, CATCH, CHAR,
      CLASS, FINAL, NATIVE, PUBLIC, PROTECTED, PRIVATE, STATIC, SYNCHRONIZED, TRANSIENT, VOLATILE, STRICTFP, ENUM,
      ANNOTATION, INTERFACE, VOID, SHORT, INT, LONG, FLOAT, DOUBLE, EXTENDS, IMPLEMENTS, BREAKPOINT, DEFAULT, GOTO,
      INSTANCEOF, NEW, RETURN, THROW, THROWS, NULL, FROM, TO, WITH, CLS, TRUE, FALSE));

  /** Returns a list of collections. */
  public static List<String> jimpleKeywordList() {
    return jimpleKeywordList;
  }

  public static boolean isJavaKeywordType(Type t) {
    // TODO
    return false;
  }

  public static Value cloneIfNecessary(Value val) {
    // TODO
    return null;
  }

  /** Constructs a XorExpr(Immediate, Immediate) grammar chunk. */
  public static JXorExpr newXorExpr(Value op1, Value op2) {
    return new JXorExpr(op1, op2);
  }

  /** Constructs a UshrExpr(Immediate, Immediate) grammar chunk. */
  public static JUshrExpr newUshrExpr(Value op1, Value op2) {
    return new JUshrExpr(op1, op2);
  }

  /** Constructs a SubExpr(Immediate, Immediate) grammar chunk. */
  public static JSubExpr newSubExpr(Value op1, Value op2) {
    return new JSubExpr(op1, op2);
  }

  /** Constructs a ShrExpr(Immediate, Immediate) grammar chunk. */
  public static JShrExpr newShrExpr(Value op1, Value op2) {
    return new JShrExpr(op1, op2);
  }

  /** Constructs a ShlExpr(Immediate, Immediate) grammar chunk. */
  public static JShlExpr newShlExpr(Value op1, Value op2) {
    return new JShlExpr(op1, op2);
  }

  /** Constructs a RemExpr(Immediate, Immediate) grammar chunk. */
  public static JRemExpr newRemExpr(Value op1, Value op2) {
    return new JRemExpr(op1, op2);
  }

  /** Constructs a OrExpr(Immediate, Immediate) grammar chunk. */
  public static JOrExpr newOrExpr(Value op1, Value op2) {
    return new JOrExpr(op1, op2);
  }

  /** Constructs a NeExpr(Immediate, Immediate) grammar chunk. */
  public static JNeExpr newNeExpr(Value op1, Value op2) {
    return new JNeExpr(op1, op2);
  }

  /** Constructs a MulExpr(Immediate, Immediate) grammar chunk. */
  public static JMulExpr newMulExpr(Value op1, Value op2) {
    return new JMulExpr(op1, op2);
  }

  /** Constructs a LeExpr(Immediate, Immediate) grammar chunk. */
  public static JLeExpr newLeExpr(Value op1, Value op2) {
    return new JLeExpr(op1, op2);
  }

  /** Constructs a GeExpr(Immediate, Immediate) grammar chunk. */
  public static JGeExpr newGeExpr(Value op1, Value op2) {
    return new JGeExpr(op1, op2);
  }

  /** Constructs a EqExpr(Immediate, Immediate) grammar chunk. */
  public static JEqExpr newEqExpr(Value op1, Value op2) {
    return new JEqExpr(op1, op2);
  }

  /** Constructs a DivExpr(Immediate, Immediate) grammar chunk. */
  public static JDivExpr newDivExpr(Value op1, Value op2) {
    return new JDivExpr(op1, op2);
  }

  /** Constructs a CmplExpr(Immediate, Immediate) grammar chunk. */
  public static JCmplExpr newCmplExpr(Value op1, Value op2) {
    return new JCmplExpr(op1, op2);
  }

  /** Constructs a CmpgExpr(Immediate, Immediate) grammar chunk. */
  public static JCmpgExpr newCmpgExpr(Value op1, Value op2) {
    return new JCmpgExpr(op1, op2);
  }

  /** Constructs a CmpExpr(Immediate, Immediate) grammar chunk. */
  public static JCmpExpr newCmpExpr(Value op1, Value op2) {
    return new JCmpExpr(op1, op2);
  }

  /** Constructs a GtExpr(Immediate, Immediate) grammar chunk. */
  public static JGtExpr newGtExpr(Value op1, Value op2) {
    return new JGtExpr(op1, op2);
  }

  /** Constructs a LtExpr(Immediate, Immediate) grammar chunk. */
  public static JLtExpr newLtExpr(Value op1, Value op2) {
    return new JLtExpr(op1, op2);
  }

  /** Constructs a AddExpr(Immediate, Immediate) grammar chunk. */
  public static JAddExpr newAddExpr(Value op1, Value op2) {
    return new JAddExpr(op1, op2);
  }

  /** Constructs a AndExpr(Immediate, Immediate) grammar chunk. */
  public static JAndExpr newAndExpr(Value op1, Value op2) {
    return new JAndExpr(op1, op2);
  }

  /** Constructs a NegExpr(Immediate, Immediate) grammar chunk. */
  public static JNegExpr newNegExpr(Value op) {
    return new JNegExpr(op);
  }

  /** Constructs a LengthExpr(Immediate) grammar chunk. */
  public static JLengthExpr newLengthExpr(Value op) {
    return new JLengthExpr(op);
  }

  /** Constructs a CastExpr(Immediate, Type) grammar chunk. */
  public static JCastExpr newCastExpr(Value op1, Type t) {
    return new JCastExpr(op1, t);
  }

  /** Constructs a InstanceOfExpr(Immediate, Type) grammar chunk. */
  public static JInstanceOfExpr newInstanceOfExpr(Value op1, Type t) {
    return new JInstanceOfExpr(op1, t);
  }

  /** Constructs a NewArrayExpr(Type, Immediate) grammar chunk. */
  public static JNewArrayExpr newNewArrayExpr(Type type, Value size) {
    return new JNewArrayExpr(type, size);
  }

  /** Constructs a NewStaticInvokeExpr(ArrayType, List of Immediate) grammar chunk. */
  public static JStaticInvokeExpr newStaticInvokeExpr(IView view, MethodSignature methodSig, List<? extends Value> args) {
    MethodRef methodRef = createSymbolicMethodRef(methodSig, true);
    return new JStaticInvokeExpr(view, methodRef, args);
  }

  public static JStaticInvokeExpr newStaticInvokeExpr(IView view, MethodSignature methodSig, Value... args) {
    return newStaticInvokeExpr(view, methodSig, Arrays.asList(args));
  }

  public static JStaticInvokeExpr newStaticInvokeExpr(IView view, MethodSignature methodSig, Value arg) {
    return newStaticInvokeExpr(view, methodSig, Collections.singletonList(arg));
  }

  public static JStaticInvokeExpr newStaticInvokeExpr(IView view, MethodSignature methodSig) {
    return newStaticInvokeExpr(view, methodSig, Collections.emptyList());
  }

  /**
   * Constructs a NewSpecialInvokeExpr(Local base, SootMethod methodRef, List of Immediate) grammar chunk.
   */
  public static JSpecialInvokeExpr newSpecialInvokeExpr(IView view, Local base, MethodSignature methodSig,
      List<? extends Value> args) {
    MethodRef methodRef = createSymbolicMethodRef(methodSig, false);
    return new JSpecialInvokeExpr(view, base, methodRef, args);
  }

  /**
   * Constructs a NewSpecialInvokeExpr(Local base, SootMethod methodRef, List of Immediate) grammar chunk.
   */
  public static JSpecialInvokeExpr newSpecialInvokeExpr(IView view, Local base, MethodSignature methodSig, Value... args) {
    return newSpecialInvokeExpr(view, base, methodSig, Arrays.asList(args));
  }

  public static JSpecialInvokeExpr newSpecialInvokeExpr(IView view, Local base, MethodSignature methodSig, Value arg) {
    return newSpecialInvokeExpr(view, base, methodSig, Collections.singletonList(arg));
  }

  public static JSpecialInvokeExpr newSpecialInvokeExpr(IView view, Local base, MethodSignature methodSig) {
    return newSpecialInvokeExpr(view, base, methodSig, Collections.emptyList());
  }

  /**
   * Constructs a NewDynamicInvokeExpr(SootMethod bootstrapMethodRef, List bootstrapArgs, SootMethod methodRef, List args)
   * grammar chunk.
   */
<<<<<<< HEAD
  public static JDynamicInvokeExpr newDynamicInvokeExpr(IView view, MethodSignature bootstrapMethodRef,
      List<? extends Value> bootstrapArgs, MethodSignature methodRef, List<? extends Value> args) {
=======
  public static JDynamicInvokeExpr newDynamicInvokeExpr(IView view, MethodSignature bootstrapMethodSig,
      List<? extends Value> bootstrapArgs, MethodSignature methodSig, List<? extends Value> args) {
    MethodRef bootstrapMethodRef = createSymbolicMethodRef(bootstrapMethodSig, false);
    MethodRef methodRef = createSymbolicMethodRef(methodSig, false);
>>>>>>> 221dee8a
    return new JDynamicInvokeExpr(view, bootstrapMethodRef, bootstrapArgs, methodRef, args);
  }

  /**
   * Constructs a NewDynamicInvokeExpr(SootMethod bootstrapMethodRef, List bootstrapArgs, SootMethod methodRef, List args)
   * grammar chunk.
   */
<<<<<<< HEAD
  public static JDynamicInvokeExpr newDynamicInvokeExpr(IView view, MethodSignature bootstrapMethodRef,
      List<? extends Value> bootstrapArgs, MethodSignature methodRef, int tag, List<? extends Value> args) {
=======
  public static JDynamicInvokeExpr newDynamicInvokeExpr(IView view, MethodSignature bootstrapMethodSig,
      List<? extends Value> bootstrapArgs, MethodSignature methodSig, int tag, List<? extends Value> args) {
    MethodRef bootstrapMethodRef = createSymbolicMethodRef(bootstrapMethodSig, false);
    MethodRef methodRef = createSymbolicMethodRef(methodSig, false);
>>>>>>> 221dee8a
    return new JDynamicInvokeExpr(view, bootstrapMethodRef, bootstrapArgs, methodRef, tag, args);
  }

  /**
   * Constructs a NewVirtualInvokeExpr(Local base, SootMethod methodRef, List of Immediate) grammar chunk.
   */
  public static JVirtualInvokeExpr newVirtualInvokeExpr(IView view, Local base, MethodSignature methodSig,
      List<? extends Value> args) {

    MethodRef symbolicMethodRef = createSymbolicMethodRef(methodSig, false);

    return new JVirtualInvokeExpr(view, base, symbolicMethodRef, args);
  }

  /**
   * Constructs a NewVirtualInvokeExpr(Local base, SootMethod methodRef, List of Immediate) grammar chunk.
   */
  public static JVirtualInvokeExpr newVirtualInvokeExpr(IView view, Local base, MethodSignature methodSig, Value... args) {

    return newVirtualInvokeExpr(view, base, methodSig, Arrays.asList(args));
  }

  public static JVirtualInvokeExpr newVirtualInvokeExpr(IView view, Local base, MethodSignature methodSig, Value arg) {

    return newVirtualInvokeExpr(view, base, methodSig, Collections.singletonList(arg));
  }

  public static JVirtualInvokeExpr newVirtualInvokeExpr(IView view, Local base, MethodSignature methodSig) {
    return newVirtualInvokeExpr(view, base, methodSig, Collections.emptyList());
  }

  /**
   * Constructs a NewInterfaceInvokeExpr(Local base, SootMethod methodRef, List of Immediate) grammar chunk.
   */
  public static JInterfaceInvokeExpr newInterfaceInvokeExpr(IView view, Local base, MethodSignature methodSig,
      List<? extends Value> args) {
    MethodRef symbolicMethodRef = createSymbolicMethodRef(methodSig, false);

    return new JInterfaceInvokeExpr(view, base, symbolicMethodRef, args);
  }

  /**
   * Constructs a NewInterfaceInvokeExpr(Local base, SootMethod methodRef, List of Immediate) grammar chunk.
   */
  public static JInterfaceInvokeExpr newInterfaceInvokeExpr(IView view, Local base, MethodSignature methodSig,
      Value... args) {
    return newInterfaceInvokeExpr(view, base, methodSig, Arrays.asList(args));
  }

  public static JInterfaceInvokeExpr newInterfaceInvokeExpr(IView view, Local base, MethodSignature methodSig, Value arg) {
    return newInterfaceInvokeExpr(view, base, methodSig, Collections.singletonList(arg));
  }

  public static JInterfaceInvokeExpr newInterfaceInvokeExpr(IView view, Local base, MethodSignature methodSig) {
    return newInterfaceInvokeExpr(view, base, methodSig, Collections.emptyList());
  }

<<<<<<< HEAD
  /**
   * Constructs a ThrowStmt(Immediate) grammar chunk.
   */
  public static JThrowStmt newThrowStmt(Value op, PositionInfo posInfo) {
    return new JThrowStmt(op, posInfo);
  }

  /**
   * Constructs a ExitMonitorStmt(Immediate) grammar chunk.
   */
  public static JExitMonitorStmt newExitMonitorStmt(Value op, PositionInfo posInfo) {
    return new JExitMonitorStmt(op, posInfo);
  }

  /**
   * Constructs a EnterMonitorStmt(Immediate) grammar chunk.
   */
  public static JEnterMonitorStmt newEnterMonitorStmt(Value op, PositionInfo posInfo) {
    return new JEnterMonitorStmt(op, posInfo);
  }

  /**
   * Constructs a BreakpointStmt() grammar chunk.
   */
  public static JBreakpointStmt newBreakpointStmt(PositionInfo posInfo) {
    return new JBreakpointStmt(posInfo);
  }

  /**
   * Constructs a GotoStmt(Stmt) grammar chunk.
   */
  public static JGotoStmt newGotoStmt(IStmt target, PositionInfo posInfo) {
    return new JGotoStmt(target, posInfo);
=======
  /** Constructs a ThrowStmt(Immediate) grammar chunk. */
  public static JThrowStmt newThrowStmt(Value op) {
    return new JThrowStmt(op);
  }

  /** Constructs a ExitMonitorStmt(Immediate) grammar chunk. */
  public static JExitMonitorStmt newExitMonitorStmt(Value op) {
    return new JExitMonitorStmt(op);
  }

  /** Constructs a EnterMonitorStmt(Immediate) grammar chunk. */
  public static JEnterMonitorStmt newEnterMonitorStmt(Value op) {
    return new JEnterMonitorStmt(op);
  }

  /** Constructs a BreakpointStmt() grammar chunk. */
  public static JBreakpointStmt newBreakpointStmt() {
    return new JBreakpointStmt();
  }

  /** Constructs a GotoStmt(Stmt) grammar chunk. */
  public static JGotoStmt newGotoStmt(IStmt target) {
    return new JGotoStmt(target);
>>>>>>> 221dee8a
  }

  public static JGotoStmt newGotoStmt(IStmtBox stmtBox, PositionInfo posInfo) {
    return new JGotoStmt(stmtBox, posInfo);
  }

<<<<<<< HEAD
  /**
   * Constructs a NopStmt() grammar chunk.
   */
  public static JNopStmt newNopStmt(PositionInfo posInfo) {
    return new JNopStmt(posInfo);
  }

  /**
   * Constructs a ReturnVoidStmt() grammar chunk.
   */
  public static JReturnVoidStmt newReturnVoidStmt(PositionInfo posInfo) {
    return new JReturnVoidStmt(posInfo);
  }

  /**
   * Constructs a ReturnStmt(Immediate) grammar chunk.
   */
  public static JReturnStmt newReturnStmt(Value op, PositionInfo posInfo) {
    return new JReturnStmt(op, posInfo);
  }

  /**
   * Constructs a RetStmt(Local) grammar chunk.
   */
  public static JRetStmt newRetStmt(Value stmtAddress, PositionInfo posInfo) {
    return new JRetStmt(stmtAddress, posInfo);
  }

  /**
   * Constructs a IfStmt(Condition, Stmt) grammar chunk.
   */
  public static JIfStmt newIfStmt(Value condition, IStmt target, PositionInfo posInfo) {
    return new JIfStmt(condition, target, posInfo);
  }

  /**
   * Constructs a IfStmt(Condition, UnitBox) grammar chunk.
   */
  public static JIfStmt newIfStmt(Value condition, IStmtBox target, PositionInfo posInfo) {
    return new JIfStmt(condition, target, posInfo);
  }

  /**
   * Constructs a IdentityStmt(Local, IdentityRef) grammar chunk.
   */
  public static JIdentityStmt newIdentityStmt(Value local, Value identityRef, PositionInfo posInfo) {
    return new JIdentityStmt(local, identityRef, posInfo);
  }

  /**
   * Constructs a AssignStmt(Variable, RValue) grammar chunk.
   */
  public static JAssignStmt newAssignStmt(Value variable, Value rvalue, PositionInfo posInfo) {
    return new JAssignStmt(variable, rvalue, posInfo);
  }

  /**
   * Constructs a InvokeStmt(InvokeExpr) grammar chunk.
   */
  public static JInvokeStmt newInvokeStmt(Value op, PositionInfo posInfo) {
    return new JInvokeStmt(op, posInfo);
=======
  /** Constructs a NopStmt() grammar chunk. */
  public static JNopStmt newNopStmt() {
    return new JNopStmt();
  }

  /** Constructs a ReturnVoidStmt() grammar chunk. */
  public static JReturnVoidStmt newReturnVoidStmt() {
    return new JReturnVoidStmt();
  }

  /** Constructs a ReturnStmt(Immediate) grammar chunk. */
  public static JReturnStmt newReturnStmt(Value op) {
    return new JReturnStmt(op);
  }

  /** Constructs a RetStmt(Local) grammar chunk. */
  public static JRetStmt newRetStmt(Value stmtAddress) {
    return new JRetStmt(stmtAddress);
  }

  /** Constructs a IfStmt(Condition, Stmt) grammar chunk. */
  public static JIfStmt newIfStmt(Value condition, IStmt target) {
    return new JIfStmt(condition, target);
  }

  /** Constructs a IfStmt(Condition, UnitBox) grammar chunk. */
  public static JIfStmt newIfStmt(Value condition, IStmtBox target) {
    return new JIfStmt(condition, target);
  }

  /** Constructs a IdentityStmt(Local, IdentityRef) grammar chunk. */
  public static JIdentityStmt newIdentityStmt(Value local, Value identityRef) {
    return new JIdentityStmt(local, identityRef);
  }

  /** Constructs a AssignStmt(Variable, RValue) grammar chunk. */
  public static JAssignStmt newAssignStmt(Value variable, Value rvalue) {
    return new JAssignStmt(variable, rvalue);
  }

  /** Constructs a InvokeStmt(InvokeExpr) grammar chunk. */
  public static JInvokeStmt newInvokeStmt(Value op) {
    return new JInvokeStmt(op);
>>>>>>> 221dee8a
  }

  /** Constructs a TableSwitchStmt(Immediate, int, int, List of Unit, Stmt) grammar chunk. */
  public static JTableSwitchStmt newTableSwitchStmt(Value key, int lowIndex, int highIndex, List<? extends IStmt> targets,
      IStmt defaultTarget, PositionInfo posInfo) {
    return new JTableSwitchStmt(key, lowIndex, highIndex, targets, defaultTarget, posInfo);
  }

  public static JTableSwitchStmt newTableSwitchStmt(Value key, int lowIndex, int highIndex, List<? extends IStmtBox> targets,
      IStmtBox defaultTarget, PositionInfo posInfo) {
    return new JTableSwitchStmt(key, lowIndex, highIndex, targets, defaultTarget, posInfo);
  }

  /**
   * Constructs a LookupSwitchStmt(Immediate, List of Immediate, List of Unit, Stmt) grammar chunk.
   */
  public static JLookupSwitchStmt newLookupSwitchStmt(Value key, List<IntConstant> lookupValues,
<<<<<<< HEAD
      List<? extends IStmt> targets, IStmt defaultTarget, PositionInfo posInfo) {
    return new JLookupSwitchStmt(key, lookupValues, targets, defaultTarget, posInfo);
  }

  public static JLookupSwitchStmt newLookupSwitchStmt(Value key, List<IntConstant> lookupValues,
      List<? extends IStmtBox> targets, IStmtBox defaultTarget, PositionInfo posInfo) {
    return new JLookupSwitchStmt(key, lookupValues, targets, defaultTarget, posInfo);
=======
      List<? extends IStmt> targets, IStmt defaultTarget) {
    return new JLookupSwitchStmt(key, lookupValues, targets, defaultTarget);
  }

  public static JLookupSwitchStmt newLookupSwitchStmt(Value key, List<IntConstant> lookupValues,
      List<? extends IStmtBox> targets, IStmtBox defaultTarget) {
    return new JLookupSwitchStmt(key, lookupValues, targets, defaultTarget);
>>>>>>> 221dee8a
  }

  /** Constructs a Local with the given name and type. */
  public static Local newLocal(String name, Type t) {
    return new Local(name, t);
  }

  /** Constructs a JStaticFieldRef(FieldSignature) grammar chunk. */
  public static JStaticFieldRef newStaticFieldRef(IView view, FieldSignature f) {
    FieldRef symbolicFieldRef = createSymbolicFieldRef(f, true);
    return new JStaticFieldRef(view, symbolicFieldRef);
  }

  /** Constructs a ThisRef(RefType) grammar chunk. */
  public static JThisRef newThisRef(RefType t) {
    return new JThisRef(t);
  }

  /** Constructs a ParameterRef(SootMethod, int) grammar chunk. */
  public static JParameterRef newParameterRef(Type paramType, int number) {
    return new JParameterRef(paramType, number);
  }

  /** Constructs a InstanceFieldRef(Local, FieldSignature) grammar chunk. */
  public static JInstanceFieldRef newInstanceFieldRef(IView view, Value base, FieldSignature f) {
    FieldRef symbolicFieldRef = createSymbolicFieldRef(f, false);

    return new JInstanceFieldRef(view, base, symbolicFieldRef);
  }

  /** Constructs a ArrayRef(Local, Immediate) grammar chunk. */
  public static JArrayRef newArrayRef(Value base, Value index) {
    return new JArrayRef(base, index);
  }

  /** Constructs a CaughtExceptionRef() grammar chunk. */
  public static JCaughtExceptionRef newCaughtExceptionRef() {
    return new JCaughtExceptionRef();
  }

  public static ValueBox newArgBox(Value value) {
    return new ImmediateBox(value);
  }

  public static ValueBox newImmediateBox(Value value) {
    return new ImmediateBox(value);
  }

  public static IStmtBox newStmtBox(@Nullable IStmt stmt) {
    return new JStmtBox(stmt);
  }

  public static ValueBox newLocalBox(Value local) {
    return new LocalBox(local);
  }

  public static ValueBox newIdentityRefBox(Value value) {
    return new IdentityRefBox(value);
  }

  public static ValueBox newConditionExprBox(Value condition) {
    return new ConditionExprBox(condition);
  }

  public static ValueBox newInvokeExprBox(Value value) {
    return new InvokeExprBox(value);
  }

  /** Constructs a NewExpr(RefType) grammar chunk. */
  public static JNewExpr newNewExpr(RefType type) {
    return new JNewExpr(type);
  }

  /** Constructs a JTrap */
  public static JTrap newTrap(SootClass exception, IStmt beginStmt, IStmt endStmt, IStmt handlerStmt) {
    return new JTrap(exception, beginStmt, endStmt, handlerStmt);
  }

  public static JTrap newTrap(SootClass exception, IStmtBox beginStmt, IStmtBox endStmt, IStmtBox handlerStmt) {
    return new JTrap(exception, beginStmt, endStmt, handlerStmt);
  }

  public static JNewMultiArrayExpr newNewMultiArrayExpr(ArrayType type, List<? extends Value> sizes) {
    return new JNewMultiArrayExpr(type, sizes);
  }

  /**
   * FIXME: not a nice place to be, creation of symbolic references
   */
  public static MethodRef createSymbolicMethodRef(MethodSignature methodSignature, boolean isStatic) {
    return new MethodRef(methodSignature, isStatic);
  }

  public static FieldRef createSymbolicFieldRef(FieldSignature fieldSignature, boolean isStatic) {
    return new FieldRef(fieldSignature, isStatic);
  }
}<|MERGE_RESOLUTION|>--- conflicted
+++ resolved
@@ -24,15 +24,6 @@
 
 package de.upb.soot.jimple;
 
-<<<<<<< HEAD
-import java.util.Arrays;
-import java.util.Collections;
-import java.util.LinkedList;
-import java.util.List;
-
-=======
-import de.upb.soot.core.SootClass;
->>>>>>> 221dee8a
 import de.upb.soot.jimple.basic.ConditionExprBox;
 import de.upb.soot.jimple.basic.IStmtBox;
 import de.upb.soot.jimple.basic.IdentityRefBox;
@@ -109,15 +100,14 @@
 import de.upb.soot.signatures.MethodSignature;
 import de.upb.soot.views.IView;
 
-<<<<<<< HEAD
-=======
 import java.util.Arrays;
 import java.util.Collections;
+import java.util.LinkedList;
 import java.util.List;
 
-import javax.annotation.Nullable;
-
->>>>>>> 221dee8a
+
+
+
 /**
  * The Jimple class contains all the constructors for the components of the Jimple grammar for the Jimple body. <br>
  * <br>
@@ -387,15 +377,8 @@
    * Constructs a NewDynamicInvokeExpr(SootMethod bootstrapMethodRef, List bootstrapArgs, SootMethod methodRef, List args)
    * grammar chunk.
    */
-<<<<<<< HEAD
   public static JDynamicInvokeExpr newDynamicInvokeExpr(IView view, MethodSignature bootstrapMethodRef,
       List<? extends Value> bootstrapArgs, MethodSignature methodRef, List<? extends Value> args) {
-=======
-  public static JDynamicInvokeExpr newDynamicInvokeExpr(IView view, MethodSignature bootstrapMethodSig,
-      List<? extends Value> bootstrapArgs, MethodSignature methodSig, List<? extends Value> args) {
-    MethodRef bootstrapMethodRef = createSymbolicMethodRef(bootstrapMethodSig, false);
-    MethodRef methodRef = createSymbolicMethodRef(methodSig, false);
->>>>>>> 221dee8a
     return new JDynamicInvokeExpr(view, bootstrapMethodRef, bootstrapArgs, methodRef, args);
   }
 
@@ -403,15 +386,8 @@
    * Constructs a NewDynamicInvokeExpr(SootMethod bootstrapMethodRef, List bootstrapArgs, SootMethod methodRef, List args)
    * grammar chunk.
    */
-<<<<<<< HEAD
   public static JDynamicInvokeExpr newDynamicInvokeExpr(IView view, MethodSignature bootstrapMethodRef,
       List<? extends Value> bootstrapArgs, MethodSignature methodRef, int tag, List<? extends Value> args) {
-=======
-  public static JDynamicInvokeExpr newDynamicInvokeExpr(IView view, MethodSignature bootstrapMethodSig,
-      List<? extends Value> bootstrapArgs, MethodSignature methodSig, int tag, List<? extends Value> args) {
-    MethodRef bootstrapMethodRef = createSymbolicMethodRef(bootstrapMethodSig, false);
-    MethodRef methodRef = createSymbolicMethodRef(methodSig, false);
->>>>>>> 221dee8a
     return new JDynamicInvokeExpr(view, bootstrapMethodRef, bootstrapArgs, methodRef, tag, args);
   }
 
@@ -469,178 +445,106 @@
     return newInterfaceInvokeExpr(view, base, methodSig, Collections.emptyList());
   }
 
-<<<<<<< HEAD
   /**
    * Constructs a ThrowStmt(Immediate) grammar chunk.
    */
-  public static JThrowStmt newThrowStmt(Value op, PositionInfo posInfo) {
-    return new JThrowStmt(op, posInfo);
-  }
-
-  /**
-   * Constructs a ExitMonitorStmt(Immediate) grammar chunk.
-   */
-  public static JExitMonitorStmt newExitMonitorStmt(Value op, PositionInfo posInfo) {
-    return new JExitMonitorStmt(op, posInfo);
-  }
-
-  /**
-   * Constructs a EnterMonitorStmt(Immediate) grammar chunk.
-   */
-  public static JEnterMonitorStmt newEnterMonitorStmt(Value op, PositionInfo posInfo) {
-    return new JEnterMonitorStmt(op, posInfo);
-  }
-
-  /**
-   * Constructs a BreakpointStmt() grammar chunk.
-   */
-  public static JBreakpointStmt newBreakpointStmt(PositionInfo posInfo) {
-    return new JBreakpointStmt(posInfo);
-  }
-
-  /**
-   * Constructs a GotoStmt(Stmt) grammar chunk.
-   */
-  public static JGotoStmt newGotoStmt(IStmt target, PositionInfo posInfo) {
-    return new JGotoStmt(target, posInfo);
-=======
-  /** Constructs a ThrowStmt(Immediate) grammar chunk. */
   public static JThrowStmt newThrowStmt(Value op) {
     return new JThrowStmt(op);
   }
 
-  /** Constructs a ExitMonitorStmt(Immediate) grammar chunk. */
+  /**
+   * Constructs a ExitMonitorStmt(Immediate) grammar chunk.
+   */
   public static JExitMonitorStmt newExitMonitorStmt(Value op) {
     return new JExitMonitorStmt(op);
   }
 
-  /** Constructs a EnterMonitorStmt(Immediate) grammar chunk. */
+  /**
+   * Constructs a EnterMonitorStmt(Immediate) grammar chunk.
+   */
   public static JEnterMonitorStmt newEnterMonitorStmt(Value op) {
     return new JEnterMonitorStmt(op);
   }
 
-  /** Constructs a BreakpointStmt() grammar chunk. */
+  /**
+   * Constructs a BreakpointStmt() grammar chunk.
+   */
   public static JBreakpointStmt newBreakpointStmt() {
     return new JBreakpointStmt();
   }
 
-  /** Constructs a GotoStmt(Stmt) grammar chunk. */
+  /**
+   * Constructs a GotoStmt(Stmt) grammar chunk.
+   */
   public static JGotoStmt newGotoStmt(IStmt target) {
     return new JGotoStmt(target);
->>>>>>> 221dee8a
   }
 
   public static JGotoStmt newGotoStmt(IStmtBox stmtBox, PositionInfo posInfo) {
     return new JGotoStmt(stmtBox, posInfo);
   }
 
-<<<<<<< HEAD
   /**
    * Constructs a NopStmt() grammar chunk.
    */
-  public static JNopStmt newNopStmt(PositionInfo posInfo) {
-    return new JNopStmt(posInfo);
-  }
-
-  /**
-   * Constructs a ReturnVoidStmt() grammar chunk.
-   */
-  public static JReturnVoidStmt newReturnVoidStmt(PositionInfo posInfo) {
-    return new JReturnVoidStmt(posInfo);
-  }
-
-  /**
-   * Constructs a ReturnStmt(Immediate) grammar chunk.
-   */
-  public static JReturnStmt newReturnStmt(Value op, PositionInfo posInfo) {
-    return new JReturnStmt(op, posInfo);
-  }
-
-  /**
-   * Constructs a RetStmt(Local) grammar chunk.
-   */
-  public static JRetStmt newRetStmt(Value stmtAddress, PositionInfo posInfo) {
-    return new JRetStmt(stmtAddress, posInfo);
-  }
-
-  /**
-   * Constructs a IfStmt(Condition, Stmt) grammar chunk.
-   */
-  public static JIfStmt newIfStmt(Value condition, IStmt target, PositionInfo posInfo) {
-    return new JIfStmt(condition, target, posInfo);
-  }
-
-  /**
-   * Constructs a IfStmt(Condition, UnitBox) grammar chunk.
-   */
-  public static JIfStmt newIfStmt(Value condition, IStmtBox target, PositionInfo posInfo) {
-    return new JIfStmt(condition, target, posInfo);
-  }
-
-  /**
-   * Constructs a IdentityStmt(Local, IdentityRef) grammar chunk.
-   */
-  public static JIdentityStmt newIdentityStmt(Value local, Value identityRef, PositionInfo posInfo) {
-    return new JIdentityStmt(local, identityRef, posInfo);
-  }
-
-  /**
-   * Constructs a AssignStmt(Variable, RValue) grammar chunk.
-   */
-  public static JAssignStmt newAssignStmt(Value variable, Value rvalue, PositionInfo posInfo) {
-    return new JAssignStmt(variable, rvalue, posInfo);
-  }
-
-  /**
-   * Constructs a InvokeStmt(InvokeExpr) grammar chunk.
-   */
-  public static JInvokeStmt newInvokeStmt(Value op, PositionInfo posInfo) {
-    return new JInvokeStmt(op, posInfo);
-=======
-  /** Constructs a NopStmt() grammar chunk. */
   public static JNopStmt newNopStmt() {
     return new JNopStmt();
   }
 
-  /** Constructs a ReturnVoidStmt() grammar chunk. */
+  /**
+   * Constructs a ReturnVoidStmt() grammar chunk.
+   */
   public static JReturnVoidStmt newReturnVoidStmt() {
     return new JReturnVoidStmt();
   }
 
-  /** Constructs a ReturnStmt(Immediate) grammar chunk. */
+  /**
+   * Constructs a ReturnStmt(Immediate) grammar chunk.
+   */
   public static JReturnStmt newReturnStmt(Value op) {
     return new JReturnStmt(op);
   }
 
-  /** Constructs a RetStmt(Local) grammar chunk. */
+  /**
+   * Constructs a RetStmt(Local) grammar chunk.
+   */
   public static JRetStmt newRetStmt(Value stmtAddress) {
     return new JRetStmt(stmtAddress);
   }
 
-  /** Constructs a IfStmt(Condition, Stmt) grammar chunk. */
+  /**
+   * Constructs a IfStmt(Condition, Stmt) grammar chunk.
+   */
   public static JIfStmt newIfStmt(Value condition, IStmt target) {
     return new JIfStmt(condition, target);
   }
 
-  /** Constructs a IfStmt(Condition, UnitBox) grammar chunk. */
+  /**
+   * Constructs a IfStmt(Condition, UnitBox) grammar chunk.
+   */
   public static JIfStmt newIfStmt(Value condition, IStmtBox target) {
     return new JIfStmt(condition, target);
   }
 
-  /** Constructs a IdentityStmt(Local, IdentityRef) grammar chunk. */
+  /**
+   * Constructs a IdentityStmt(Local, IdentityRef) grammar chunk.
+   */
   public static JIdentityStmt newIdentityStmt(Value local, Value identityRef) {
     return new JIdentityStmt(local, identityRef);
   }
 
-  /** Constructs a AssignStmt(Variable, RValue) grammar chunk. */
+  /**
+   * Constructs a AssignStmt(Variable, RValue) grammar chunk.
+   */
   public static JAssignStmt newAssignStmt(Value variable, Value rvalue) {
     return new JAssignStmt(variable, rvalue);
   }
 
-  /** Constructs a InvokeStmt(InvokeExpr) grammar chunk. */
+  /**
+   * Constructs a InvokeStmt(InvokeExpr) grammar chunk.
+   */
   public static JInvokeStmt newInvokeStmt(Value op) {
     return new JInvokeStmt(op);
->>>>>>> 221dee8a
   }
 
   /** Constructs a TableSwitchStmt(Immediate, int, int, List of Unit, Stmt) grammar chunk. */
@@ -658,23 +562,15 @@
    * Constructs a LookupSwitchStmt(Immediate, List of Immediate, List of Unit, Stmt) grammar chunk.
    */
   public static JLookupSwitchStmt newLookupSwitchStmt(Value key, List<IntConstant> lookupValues,
-<<<<<<< HEAD
-      List<? extends IStmt> targets, IStmt defaultTarget, PositionInfo posInfo) {
-    return new JLookupSwitchStmt(key, lookupValues, targets, defaultTarget, posInfo);
+      List<? extends IStmt> targets,
+      IStmt defaultTarget) {
+    return new JLookupSwitchStmt(key, lookupValues, targets, defaultTarget);
   }
 
   public static JLookupSwitchStmt newLookupSwitchStmt(Value key, List<IntConstant> lookupValues,
-      List<? extends IStmtBox> targets, IStmtBox defaultTarget, PositionInfo posInfo) {
-    return new JLookupSwitchStmt(key, lookupValues, targets, defaultTarget, posInfo);
-=======
-      List<? extends IStmt> targets, IStmt defaultTarget) {
+      List<? extends IStmtBox> targets,
+      IStmtBox defaultTarget) {
     return new JLookupSwitchStmt(key, lookupValues, targets, defaultTarget);
-  }
-
-  public static JLookupSwitchStmt newLookupSwitchStmt(Value key, List<IntConstant> lookupValues,
-      List<? extends IStmtBox> targets, IStmtBox defaultTarget) {
-    return new JLookupSwitchStmt(key, lookupValues, targets, defaultTarget);
->>>>>>> 221dee8a
   }
 
   /** Constructs a Local with the given name and type. */
