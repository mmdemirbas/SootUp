--- conflicted
+++ resolved
@@ -1,14 +1,8 @@
 package de.upb.soot.core;
 
-<<<<<<< HEAD
-import static org.junit.Assert.assertEquals;
-
+import categories.Java8Test;
 import de.upb.soot.frontends.ClassSource;
 import de.upb.soot.frontends.java.WalaIRMethodSourceContent;
-=======
-import categories.Java8Test;
-import de.upb.soot.frontends.java.WalaIRMethodSource;
->>>>>>> 9b3be17f
 import de.upb.soot.jimple.Jimple;
 import de.upb.soot.jimple.basic.LocalGenerator;
 import de.upb.soot.jimple.common.stmt.IStmt;
@@ -50,7 +44,6 @@
 
     assertEquals(2, body.getLocalCount());
 
-<<<<<<< HEAD
     SootMethod dummyMainMethod;
     dummyMainMethod = new SootMethod(view, null,
         new WalaIRMethodSourceContent(
@@ -58,25 +51,10 @@
         Collections.emptyList(), view.getSignatureFactory().getTypeSignature("void"),
         EnumSet.of(Modifier.PUBLIC, Modifier.STATIC), null);
     dummyMainMethod = new SootMethod(dummyMainMethod, body);
-    assertEquals(true, dummyMainMethod.hasActiveBody());
-
+    assertTrue(dummyMainMethod.hasActiveBody());
     SootClass mainClass = new SootClass(view, ResolvingLevel.BODIES,
         new ClassSource(new JavaSourcePathNamespace(""), null, view.getSignatureFactory().getClassSignature("dummyMain")),
-        ClassType.Application, Optional.empty(), Collections.emptySet(), Optional.empty(), Collections.emptySet(),
-=======
-    SootMethod dummyMainMethod = new SootMethod(view, null,
-        new WalaIRMethodSource(
-            view.getSignatureFactory().getMethodSignature("main", "dummyMain", "void", Collections.emptyList())),
-        Collections.emptyList(), view.getSignatureFactory().getTypeSignature("void"),
-        EnumSet.of(Modifier.PUBLIC, Modifier.STATIC), Collections.emptyList(), null);
-    dummyMainMethod = new SootMethod(dummyMainMethod, body);
-    assertTrue(dummyMainMethod.hasActiveBody());
-
-    SootClass mainClass = new SootClass(view, ResolvingLevel.BODIES,
-        new JavaClassSource(new JavaSourcePathNamespace(""), null,
-            view.getSignatureFactory().getClassSignature("dummyMain")),
         ClassType.Application, null, Collections.emptySet(), null, Collections.emptySet(),
->>>>>>> 9b3be17f
         Collections.singleton(dummyMainMethod), null, EnumSet.of(Modifier.PUBLIC));
 
     assertEquals(mainClass.getMethods().size(), 1);
