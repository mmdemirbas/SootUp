--- conflicted
+++ resolved
@@ -14,12 +14,9 @@
 import de.upb.soot.jimple.common.expr.JAddExpr;
 import de.upb.soot.jimple.common.expr.JAndExpr;
 import de.upb.soot.jimple.common.expr.JCastExpr;
-<<<<<<< HEAD
 import de.upb.soot.jimple.common.expr.JMulExpr;
-=======
 import de.upb.soot.jimple.common.expr.JDivExpr;
 import de.upb.soot.jimple.common.expr.JEqExpr;
-import de.upb.soot.jimple.common.expr.JMulExpr;
 import de.upb.soot.jimple.common.expr.JNeExpr;
 import de.upb.soot.jimple.common.expr.JNegExpr;
 import de.upb.soot.jimple.common.expr.JOrExpr;
@@ -29,7 +26,6 @@
 import de.upb.soot.jimple.common.expr.JSubExpr;
 import de.upb.soot.jimple.common.expr.JUshrExpr;
 import de.upb.soot.jimple.common.expr.JXorExpr;
->>>>>>> 4b2cba9b
 import de.upb.soot.jimple.common.stmt.IStmt;
 import de.upb.soot.jimple.common.stmt.JAssignStmt;
 import de.upb.soot.jimple.common.stmt.JGotoStmt;
@@ -267,7 +263,6 @@
           assertEquiv(new Local("r0", RefType.getInstance("BinaryOperations")), stmt.getLeftOp());
           assertEquiv(
               Jimple.newThisRef(RefType.getInstance("BinaryOperations")), stmt.getRightOp());
-          assertCorrectPos(stmt.getPositionInfo(), 11, 11, 243, 11, 16, 248);
         });
 
     assertInstanceOfSatisfying(
@@ -276,7 +271,6 @@
         stmt -> {
           assertEquiv(new Local("$d0", DoubleType.getInstance()), stmt.getLeftOp());
           assertEquiv(Jimple.newParameterRef(DoubleType.getInstance(), 0), stmt.getRightOp());
-          assertCorrectPos(stmt.getPositionInfo(), 11, 11, 243, 11, 16, 248);
         });
 
     assertInstanceOfSatisfying(
@@ -285,7 +279,6 @@
         stmt -> {
           assertEquiv(new Local("$d1", DoubleType.getInstance()), stmt.getLeftOp());
           assertEquiv(Jimple.newParameterRef(DoubleType.getInstance(), 1), stmt.getRightOp());
-          assertCorrectPos(stmt.getPositionInfo(), 11, 11, 243, 11, 16, 248);
         });
 
     assertInstanceOfSatisfying(
@@ -298,7 +291,6 @@
                   new Local("$d0", DoubleType.getInstance()),
                   new Local("$d1", DoubleType.getInstance())),
               stmt.getRightOp());
-          assertCorrectPos(stmt.getPositionInfo(), 11, 4, 236, 11, 17, 249);
         });
 
     assertInstanceOfSatisfying(
@@ -306,7 +298,6 @@
         JReturnStmt.class,
         stmt -> {
           assertEquiv(new Local("$d2", DoubleType.getInstance()), stmt.getOp());
-          assertCorrectPos(stmt.getPositionInfo(), 11, 4, 236, 11, 17, 249);
         });
   }
 
