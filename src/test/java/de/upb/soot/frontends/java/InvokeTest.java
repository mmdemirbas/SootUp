--- conflicted
+++ resolved
@@ -5,22 +5,13 @@
 import static org.junit.Assert.assertTrue;
 
 import categories.Java8Test;
-<<<<<<< HEAD
 import de.upb.soot.core.Body;
-=======
-import de.upb.soot.DefaultFactories;
->>>>>>> 95053ec4
 import de.upb.soot.core.SootMethod;
 import de.upb.soot.jimple.common.stmt.IStmt;
 import de.upb.soot.signatures.DefaultSignatureFactory;
-<<<<<<< HEAD
 import de.upb.soot.signatures.JavaClassSignature;
 import java.util.ArrayList;
 import java.util.Arrays;
-=======
-import de.upb.soot.types.DefaultTypeFactory;
-import de.upb.soot.types.JavaClassType;
->>>>>>> 95053ec4
 import java.util.Collections;
 import java.util.List;
 import java.util.Optional;
@@ -137,13 +128,8 @@
   }
 
   @Test
-<<<<<<< HEAD
   public void testInvokeStatic1() {
     declareClassSig = sigFactory.getClassSignature("InvokeStatic");
-=======
-  public void testInvokeStatic() {
-    declareClassSig = typeFactory.getClassType("InvokeStatic");
->>>>>>> 95053ec4
     Optional<SootMethod> m =
         loader.getSootMethod(
             sigFactory.getMethodSignature(
