--- conflicted
+++ resolved
@@ -1,9 +1,6 @@
 package de.upb.soot.views;
 
-import static org.junit.Assert.assertEquals;
-import static org.junit.Assert.assertFalse;
-import static org.junit.Assert.assertNotNull;
-import static org.junit.Assert.assertTrue;
+import static org.junit.Assert.*;
 
 import categories.Java8Test;
 import de.upb.soot.DefaultIdentifierFactory;
@@ -45,16 +42,8 @@
 
     this.signatures =
         Collections.unmodifiableList(
-<<<<<<< HEAD
-            namespace
-                .getClassSources(
-                    DefaultSignatureFactory.getInstance(), DefaultTypeFactory.getInstance())
-                .stream()
+            namespace.getClassSources(DefaultIdentifierFactory.getInstance()).stream()
                 .map(AbstractClassSource::getClassType)
-=======
-            namespace.getClassSources(DefaultIdentifierFactory.getInstance()).stream()
-                .map(ClassSource::getClassType)
->>>>>>> 82e84232
                 .sorted(Comparator.comparing(JavaClassType::toString))
                 .collect(Collectors.toList()));
 
