--- conflicted
+++ resolved
@@ -195,36 +195,6 @@
                     <fixMethodComment>false</fixMethodComment>
                 </configuration>
             </plugin>
-<<<<<<< HEAD
-=======
-            <plugin>
-                <groupId>org.codehaus.mojo</groupId>
-                <artifactId>license-maven-plugin</artifactId>
-                <version>1.16</version>
-                <configuration>
-                    <failOnMissingHeader>${licence-check.failOnMissingHeader}</failOnMissingHeader>
-                    <failOnNotUptodateHeader>${licence-check.failOnMissingHeader}</failOnNotUptodateHeader>
-                    <inceptionYear>2018</inceptionYear>
-                    <addJavaLicenseAfterPackage>true</addJavaLicenseAfterPackage>
-                    <licenseName>lgpl_v2_1</licenseName>
-                    <organizationName>Secure Software Engineering Department, University of Paderborn</organizationName>
-                    <roots>
-                        <root>src/main/java</root>
-                        <root>src/test/java</root>
-                        <root>src/test/java8</root>
-                    </roots>
-                </configuration>
-                <executions>
-                    <!--execution>
-                        <id>license-check</id>
-                        <goals>
-                            <goal>check-file-header</goal>
-                        </goals>
-                        <phase>verify</phase>
-                    </execution-->
-                </executions>
-            </plugin>
->>>>>>> fd742b69
 		</plugins>
 	</build>
 	<dependencies>
