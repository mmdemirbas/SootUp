--- conflicted
+++ resolved
@@ -318,11 +318,6 @@
 			<version>1.5.1-SNAPSHOT</version>
 		</dependency>
 		<dependency>
-<<<<<<< HEAD
-			<groupId>org.eclipse.jdt</groupId>
-			<artifactId>org.eclipse.jdt.core</artifactId>
-			<version>3.15.0</version>
-=======
 			<groupId>org.eclipse.core</groupId>
 			<artifactId>runtime</artifactId>
 			<version>3.10.0-v20140318-2214</version>
@@ -331,7 +326,6 @@
 			<groupId>org.eclipse.jdt</groupId>
 			<artifactId>org.eclipse.jdt.core</artifactId>
 			<version>3.10.0</version>
->>>>>>> fd742b69
 		</dependency>
 		<!-- https://mvnrepository.com/artifact/com.typesafe.akka/akka-actor -->
 		<dependency>
