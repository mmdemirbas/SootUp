<project xmlns="http://maven.apache.org/POM/4.0.0"
	xmlns:xsi="http://www.w3.org/2001/XMLSchema-instance"
	xsi:schemaLocation="http://maven.apache.org/POM/4.0.0 http://maven.apache.org/maven-v4_0_0.xsd">
	<modelVersion>4.0.0</modelVersion>

	<name>Soot Callgraph</name>
	<artifactId>soot.callgraph</artifactId>
	<packaging>jar</packaging>
	<parent>
		<groupId>de.upb.swt</groupId>
		<artifactId>soot</artifactId>
		<version>4.0.0-SNAPSHOT</version>
	</parent>

	<dependencyManagement>
		<dependencies>
			<dependency>
				<groupId>de.upb.swt</groupId>
				<artifactId>soot.java.sourcecode</artifactId>
				<version>4.0.0-SNAPSHOT</version>
				<type>pom</type>
				<scope>import</scope>
			</dependency>
		</dependencies>
	</dependencyManagement>

	<dependencies>
		<dependency>
			<groupId>de.upb.swt</groupId>
			<artifactId>soot.core</artifactId>
			<version>4.0.0-SNAPSHOT</version>
		</dependency>
		<dependency>
			<groupId>de.upb.swt</groupId>
			<artifactId>soot.java.core</artifactId>
			<version>4.0.0-SNAPSHOT</version>
		</dependency>
		<dependency>
			<groupId>de.upb.swt</groupId>
			<artifactId>soot.java.bytecode</artifactId>
			<version>4.0.0-SNAPSHOT</version>
			<scope>test</scope>
		</dependency>
		<dependency>
			<groupId>de.upb.swt</groupId>
			<artifactId>soot.java.sourcecode</artifactId>
			<version>4.0.0-SNAPSHOT</version>
			<scope>test</scope>
		</dependency>
		<dependency>
			<groupId>org.jgrapht</groupId>
			<artifactId>jgrapht-core</artifactId>
			<version>1.3.1</version>
		</dependency>
<<<<<<< HEAD
        <dependency>
            <groupId>de.upb.swt</groupId>
            <artifactId>soot.jimple.parser</artifactId>
            <version>4.0.0-SNAPSHOT</version>
            <scope>test</scope>
        </dependency>
    </dependencies>
=======
		<dependency>
			<groupId>de.upb.swt</groupId>
			<artifactId>soot.jimple.parser</artifactId>
			<version>4.0.0-SNAPSHOT</version>
			<scope>test</scope>
		</dependency>
	</dependencies>
>>>>>>> b84087e8

</project><|MERGE_RESOLUTION|>--- conflicted
+++ resolved
@@ -52,15 +52,6 @@
 			<artifactId>jgrapht-core</artifactId>
 			<version>1.3.1</version>
 		</dependency>
-<<<<<<< HEAD
-        <dependency>
-            <groupId>de.upb.swt</groupId>
-            <artifactId>soot.jimple.parser</artifactId>
-            <version>4.0.0-SNAPSHOT</version>
-            <scope>test</scope>
-        </dependency>
-    </dependencies>
-=======
 		<dependency>
 			<groupId>de.upb.swt</groupId>
 			<artifactId>soot.jimple.parser</artifactId>
@@ -68,6 +59,5 @@
 			<scope>test</scope>
 		</dependency>
 	</dependencies>
->>>>>>> b84087e8
 
 </project>