--- conflicted
+++ resolved
@@ -12,34 +12,6 @@
 		<version>4.0.0-SNAPSHOT</version>
 	</parent>
 
-<<<<<<< HEAD
-  <dependencies>
-
-    <dependency>
-      <groupId>de.upb.swt</groupId>
-      <artifactId>soot.core</artifactId>
-      <version>4.0.0-SNAPSHOT</version>
-    </dependency>
-    <dependency>
-      <groupId>de.upb.swt</groupId>
-      <artifactId>soot.java.bytecode</artifactId>
-      <version>4.0.0-SNAPSHOT</version>
-      <scope>test</scope>
-    </dependency>
-    <dependency>
-      <groupId>org.jgrapht</groupId>
-      <artifactId>jgrapht-core</artifactId>
-      <version>1.3.0</version>
-    </dependency>
-      <dependency>
-          <groupId>de.upb.swt</groupId>
-          <artifactId>soot.java.sourcecode</artifactId>
-          <version>4.0.0-SNAPSHOT</version>
-          <scope>test</scope>
-      </dependency>
-
-  </dependencies>
-=======
 	<dependencies>
 		<dependency>
 			<groupId>de.upb.swt</groupId>
@@ -69,6 +41,5 @@
 			<version>1.3.0</version>
 		</dependency>
 	</dependencies>
->>>>>>> 81a83ca9
 
 </project>